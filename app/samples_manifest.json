{
<<<<<<< HEAD
  "scan_timestamp": 1757611709,
  "total_files": 801,
=======
  "scan_timestamp": 1757858090,
  "total_files": 146,
>>>>>>> de3abaa7
  "samples": {
    "f218baf42f52": {
      "path": "samples/Simulacrum Sounds/1 Shots/Acoustic and Electric/Drums/BEL_Tibetan_1.wav",
      "built_in": true
    },
    "05928b093e92": {
      "path": "samples/Simulacrum Sounds/1 Shots/Acoustic and Electric/Drums/BEL_TibetBowl_1.wav",
      "built_in": true
    },
    "506d3b0a35c6": {
      "path": "samples/Simulacrum Sounds/1 Shots/Acoustic and Electric/Drums/BEL_TibetBowl_2.wav",
      "built_in": true
    },
    "8595e214eb8c": {
      "path": "samples/Simulacrum Sounds/1 Shots/Acoustic and Electric/Drums/BEL_TibetBowl_3.wav",
      "built_in": true
    },
    "750b74014264": {
      "path": "samples/Simulacrum Sounds/1 Shots/Acoustic and Electric/Drums/BEL_Tingsha.wav",
      "built_in": true
    },
    "bcf58f0559e6": {
      "path": "samples/Simulacrum Sounds/1 Shots/Acoustic and Electric/Drums/CYM_Crash36cm.wav",
      "built_in": true
    },
    "346c8f681d34": {
      "path": "samples/Simulacrum Sounds/1 Shots/Acoustic and Electric/Drums/CYM_Crash41cm.wav",
      "built_in": true
    },
<<<<<<< HEAD
    "443f62add8ac": {
      "path": "samples/Simulacrum Sounds/1 Shots/Acoustic and Electric/Drums/CYM_Ride51cm_1.wav",
      "built_in": true
    },
    "0467eacb47a5": {
      "path": "samples/Simulacrum Sounds/1 Shots/Acoustic and Electric/Drums/CYM_Ride51cm_2.wav",
      "built_in": true
    },
    "fde0942cce1d": {
      "path": "samples/Simulacrum Sounds/1 Shots/Acoustic and Electric/Drums/CYM_Ride51cm_3.wav",
      "built_in": true
    },
    "d18a36d844b2": {
      "path": "samples/Simulacrum Sounds/1 Shots/Acoustic and Electric/Drums/CYM_Ride51cm_4.wav",
      "built_in": true
    },
    "4fe5cc203eb4": {
      "path": "samples/Simulacrum Sounds/1 Shots/Acoustic and Electric/Drums/HAT_AcoustCL_1.wav",
      "built_in": true
    },
    "eee1541c2cb3": {
      "path": "samples/Simulacrum Sounds/1 Shots/Acoustic and Electric/Drums/HAT_AcoustCL_2.wav",
      "built_in": true
    },
    "ca3aadea21b1": {
      "path": "samples/Simulacrum Sounds/1 Shots/Acoustic and Electric/Drums/HAT_AcoustCL_3.wav",
      "built_in": true
    },
    "0061f6795973": {
      "path": "samples/Simulacrum Sounds/1 Shots/Acoustic and Electric/Drums/HAT_AcoustCL_4.wav",
      "built_in": true
    },
    "fdeda1c174af": {
      "path": "samples/Simulacrum Sounds/1 Shots/Acoustic and Electric/Drums/HAT_AcoustCL_5.wav",
      "built_in": true
    },
    "12b6b5e9eab1": {
      "path": "samples/Simulacrum Sounds/1 Shots/Acoustic and Electric/Drums/HAT_AcoustOP_1.wav",
      "built_in": true
    },
    "626d72dbecc2": {
      "path": "samples/Simulacrum Sounds/1 Shots/Acoustic and Electric/Drums/HAT_AcoustOP_2.wav",
      "built_in": true
    },
    "d4d0769b9aa6": {
      "path": "samples/Simulacrum Sounds/1 Shots/Acoustic and Electric/Drums/HAT_AcoustPDL_1.wav",
      "built_in": true
    },
    "51b6edef540d": {
      "path": "samples/Simulacrum Sounds/1 Shots/Acoustic and Electric/Drums/HAT_AcoustPDL_2.wav",
      "built_in": true
    },
    "a9058f66541b": {
      "path": "samples/Simulacrum Sounds/1 Shots/Acoustic and Electric/Drums/KCK_Acoust56cm_1.wav",
      "built_in": true
    },
    "729f4ab60c0d": {
      "path": "samples/Simulacrum Sounds/1 Shots/Acoustic and Electric/Drums/KCK_Acoust56cm_2.wav",
      "built_in": true
    },
    "2565b38a1b30": {
      "path": "samples/Simulacrum Sounds/1 Shots/Acoustic and Electric/Drums/KCK_Acoust56cm_3.wav",
      "built_in": true
    },
    "e371336c0a1c": {
      "path": "samples/Simulacrum Sounds/1 Shots/Acoustic and Electric/Drums/PRC_Agogo_1.wav",
      "built_in": true
    },
    "b45b2ca351cd": {
      "path": "samples/Simulacrum Sounds/1 Shots/Acoustic and Electric/Drums/PRC_Agogo_2.wav",
      "built_in": true
    },
    "a6227f000f65": {
      "path": "samples/Simulacrum Sounds/1 Shots/Acoustic and Electric/Drums/PRC_Bongo_1.wav",
      "built_in": true
    },
    "5fb58471e6ae": {
      "path": "samples/Simulacrum Sounds/1 Shots/Acoustic and Electric/Drums/PRC_Bongo_2.wav",
      "built_in": true
    },
    "54de89ea257d": {
      "path": "samples/Simulacrum Sounds/1 Shots/Acoustic and Electric/Drums/PRC_Bongo_3.wav",
      "built_in": true
    },
    "f490bf3f5738": {
      "path": "samples/Simulacrum Sounds/1 Shots/Acoustic and Electric/Drums/PRC_Cabasa.wav",
      "built_in": true
    },
    "23249e6fe5c9": {
      "path": "samples/Simulacrum Sounds/1 Shots/Acoustic and Electric/Drums/PRC_Clave.wav",
      "built_in": true
    },
    "6c60637873d9": {
      "path": "samples/Simulacrum Sounds/1 Shots/Acoustic and Electric/Drums/PRC_Conga_1.wav",
      "built_in": true
    },
    "ca17b28bf335": {
      "path": "samples/Simulacrum Sounds/1 Shots/Acoustic and Electric/Drums/PRC_Conga_2.wav",
      "built_in": true
    },
    "a686ae0b60db": {
      "path": "samples/Simulacrum Sounds/1 Shots/Acoustic and Electric/Drums/PRC_Conga_3.wav",
      "built_in": true
    },
    "807dce3e0fb2": {
      "path": "samples/Simulacrum Sounds/1 Shots/Acoustic and Electric/Drums/PRC_Conga_4.wav",
      "built_in": true
    },
    "8fb3751cd274": {
      "path": "samples/Simulacrum Sounds/1 Shots/Acoustic and Electric/Drums/PRC_Conga_5.wav",
      "built_in": true
    },
    "6a6bcd4e5e62": {
      "path": "samples/Simulacrum Sounds/1 Shots/Acoustic and Electric/Drums/PRC_Conga_6.wav",
      "built_in": true
    },
    "4190474750a9": {
      "path": "samples/Simulacrum Sounds/1 Shots/Acoustic and Electric/Drums/PRC_Damaru.wav",
      "built_in": true
    },
    "6c27083c296a": {
      "path": "samples/Simulacrum Sounds/1 Shots/Acoustic and Electric/Drums/PRC_Guiro.wav",
      "built_in": true
    },
    "f8c9fd85e3ae": {
      "path": "samples/Simulacrum Sounds/1 Shots/Acoustic and Electric/Drums/PRC_Madal_1.wav",
      "built_in": true
    },
    "16fc23d7cf72": {
      "path": "samples/Simulacrum Sounds/1 Shots/Acoustic and Electric/Drums/PRC_Madal_2.wav",
      "built_in": true
    },
    "5d71c0c11e23": {
      "path": "samples/Simulacrum Sounds/1 Shots/Acoustic and Electric/Drums/PRC_Madal_3.wav",
      "built_in": true
    },
    "290c778710a9": {
      "path": "samples/Simulacrum Sounds/1 Shots/Acoustic and Electric/Drums/PRC_Madal_4.wav",
      "built_in": true
    },
    "09590ae6c4d8": {
      "path": "samples/Simulacrum Sounds/1 Shots/Acoustic and Electric/Drums/PRC_Madal_5.wav",
      "built_in": true
    },
    "b7f305b7b5d8": {
      "path": "samples/Simulacrum Sounds/1 Shots/Acoustic and Electric/Drums/PRC_Madal_6.wav",
      "built_in": true
    },
    "cf412b205d51": {
      "path": "samples/Simulacrum Sounds/1 Shots/Acoustic and Electric/Drums/PRC_Madal_7.wav",
      "built_in": true
    },
    "5e3aeba11fe7": {
      "path": "samples/Simulacrum Sounds/1 Shots/Acoustic and Electric/Drums/PRC_Maraca.wav",
      "built_in": true
    },
    "8a7ad6ffb019": {
      "path": "samples/Simulacrum Sounds/1 Shots/Acoustic and Electric/Drums/PRC_Tabla_1.wav",
      "built_in": true
    },
    "de0801dce5c5": {
      "path": "samples/Simulacrum Sounds/1 Shots/Acoustic and Electric/Drums/PRC_Tabla_10.wav",
      "built_in": true
    },
    "9a6f3cdb534c": {
      "path": "samples/Simulacrum Sounds/1 Shots/Acoustic and Electric/Drums/PRC_Tabla_2.wav",
      "built_in": true
    },
    "6c361941b167": {
      "path": "samples/Simulacrum Sounds/1 Shots/Acoustic and Electric/Drums/PRC_Tabla_3.wav",
      "built_in": true
    },
    "293d89294bb8": {
      "path": "samples/Simulacrum Sounds/1 Shots/Acoustic and Electric/Drums/PRC_Tabla_4.wav",
      "built_in": true
    },
    "9935ff100d19": {
      "path": "samples/Simulacrum Sounds/1 Shots/Acoustic and Electric/Drums/PRC_Tabla_5.wav",
      "built_in": true
    },
    "353139aa0b91": {
      "path": "samples/Simulacrum Sounds/1 Shots/Acoustic and Electric/Drums/PRC_Tabla_6.wav",
      "built_in": true
    },
    "11a8cbdff942": {
      "path": "samples/Simulacrum Sounds/1 Shots/Acoustic and Electric/Drums/PRC_Tabla_7.wav",
      "built_in": true
    },
    "b358e9ddeff4": {
      "path": "samples/Simulacrum Sounds/1 Shots/Acoustic and Electric/Drums/PRC_Tabla_8.wav",
      "built_in": true
    },
    "15348df93ee9": {
      "path": "samples/Simulacrum Sounds/1 Shots/Acoustic and Electric/Drums/PRC_Tabla_9.wav",
      "built_in": true
    },
    "e44d6f17c7c0": {
      "path": "samples/Simulacrum Sounds/1 Shots/Acoustic and Electric/Drums/PRC_TibetGong.wav",
      "built_in": true
    },
    "d2920a7f009d": {
      "path": "samples/Simulacrum Sounds/1 Shots/Acoustic and Electric/Drums/PRC_Triangle.wav",
      "built_in": true
    },
    "71602353a32a": {
      "path": "samples/Simulacrum Sounds/1 Shots/Acoustic and Electric/Drums/SNR_Acoust_1.wav",
      "built_in": true
    },
    "e4001be26f56": {
      "path": "samples/Simulacrum Sounds/1 Shots/Acoustic and Electric/Drums/SNR_Acoust_2.wav",
      "built_in": true
    },
    "061c9a1fbf9e": {
      "path": "samples/Simulacrum Sounds/1 Shots/Acoustic and Electric/Drums/SNR_Acoust_3.wav",
      "built_in": true
    },
    "b57080e2449a": {
      "path": "samples/Simulacrum Sounds/1 Shots/Acoustic and Electric/Drums/SNR_H910_1.wav",
      "built_in": true
    },
    "655c496adcbc": {
      "path": "samples/Simulacrum Sounds/1 Shots/Acoustic and Electric/Drums/SNR_H910_2.wav",
      "built_in": true
    },
    "ca8a6d170cd0": {
      "path": "samples/Simulacrum Sounds/1 Shots/Acoustic and Electric/Drums/SNR_H910_3.wav",
      "built_in": true
    },
    "850c411dc405": {
      "path": "samples/Simulacrum Sounds/1 Shots/Acoustic and Electric/Drums/SNR_H910_4.wav",
      "built_in": true
    },
    "c00b843b4a74": {
      "path": "samples/Simulacrum Sounds/1 Shots/Acoustic and Electric/Drums/SNR_H910_5.wav",
      "built_in": true
    },
    "d30170f8e1f7": {
      "path": "samples/Simulacrum Sounds/1 Shots/Acoustic and Electric/Drums/SNR_H910_6.wav",
      "built_in": true
    },
    "697f81603cc7": {
      "path": "samples/Simulacrum Sounds/1 Shots/Acoustic and Electric/Drums/SNR_H910_7.wav",
      "built_in": true
    },
    "c1ce956d87d1": {
      "path": "samples/Simulacrum Sounds/1 Shots/Acoustic and Electric/Drums/SNR_H910_8.wav",
      "built_in": true
    },
    "0bac26d5d639": {
      "path": "samples/Simulacrum Sounds/1 Shots/Acoustic and Electric/Drums/SNR_Side_1.wav",
      "built_in": true
    },
    "dfdcac0877fc": {
      "path": "samples/Simulacrum Sounds/1 Shots/Acoustic and Electric/Drums/SNR_Side_2.wav",
      "built_in": true
    },
    "8008f3e4fdb5": {
      "path": "samples/Simulacrum Sounds/1 Shots/Acoustic and Electric/Drums/SNR_Side_3.wav",
      "built_in": true
    },
    "d3d08ba304e0": {
      "path": "samples/Simulacrum Sounds/1 Shots/Acoustic and Electric/Drums/TOM_Floor_1.wav",
      "built_in": true
    },
    "17fd57aab743": {
      "path": "samples/Simulacrum Sounds/1 Shots/Acoustic and Electric/Drums/TOM_Floor_2.wav",
      "built_in": true
    },
    "f666a75e710e": {
      "path": "samples/Simulacrum Sounds/1 Shots/Acoustic and Electric/Drums/TOM_Rack30cm_1.wav",
      "built_in": true
    },
    "2124acd8b14e": {
      "path": "samples/Simulacrum Sounds/1 Shots/Acoustic and Electric/Drums/TOM_Rack30cm_2.wav",
      "built_in": true
    },
    "1099b3613f69": {
      "path": "samples/Simulacrum Sounds/1 Shots/Acoustic and Electric/Drums/TOM_Rack33cm_1.wav",
      "built_in": true
    },
    "4aff5a40dfdc": {
      "path": "samples/Simulacrum Sounds/1 Shots/Acoustic and Electric/Drums/TOM_Rack33cm_2.wav",
      "built_in": true
    },
    "609235ebe691": {
      "path": "samples/Simulacrum Sounds/1 Shots/Acoustic and Electric/Electric Bass/BAS_ELFNG_F1.wav",
      "built_in": true
    },
    "b56492344622": {
      "path": "samples/Simulacrum Sounds/1 Shots/Acoustic and Electric/Electric Bass/BAS_ELFNG_F2.wav",
      "built_in": true
    },
    "06c43fe0908d": {
      "path": "samples/Simulacrum Sounds/1 Shots/Acoustic and Electric/Electric Bass/BAS_ELFNG_F3.wav",
      "built_in": true
    },
    "d530daeeb142": {
      "path": "samples/Simulacrum Sounds/1 Shots/Acoustic and Electric/Electric Bass/BAS_ELFNG_F4.wav",
      "built_in": true
    },
    "9b075d5f661f": {
      "path": "samples/Simulacrum Sounds/1 Shots/Acoustic and Electric/Electric Bass/BAS_ELPCK_F1.wav",
      "built_in": true
    },
    "87f7a474e539": {
      "path": "samples/Simulacrum Sounds/1 Shots/Acoustic and Electric/Electric Bass/BAS_ELPCK_F2.wav",
      "built_in": true
    },
    "84d4b7e9a20e": {
      "path": "samples/Simulacrum Sounds/1 Shots/Acoustic and Electric/Electric Bass/BAS_ELPCK_F3.wav",
      "built_in": true
    },
    "edf2e142a97d": {
      "path": "samples/Simulacrum Sounds/1 Shots/Acoustic and Electric/Electric Bass/BAS_ELPCK_F4.wav",
      "built_in": true
    },
    "7586f5bd7b5d": {
      "path": "samples/Simulacrum Sounds/1 Shots/Acoustic and Electric/Electric Bass/BAS_ELSLP_F1.wav",
      "built_in": true
    },
    "6b78e68a170b": {
      "path": "samples/Simulacrum Sounds/1 Shots/Acoustic and Electric/Electric Bass/BAS_ELSLP_F2.wav",
      "built_in": true
    },
    "31f2ae27fe0b": {
      "path": "samples/Simulacrum Sounds/1 Shots/Acoustic and Electric/Electric Bass/BAS_ELSNP_F1.wav",
      "built_in": true
    },
    "25eda7a03438": {
      "path": "samples/Simulacrum Sounds/1 Shots/Acoustic and Electric/Electric Bass/BAS_ELSNP_F2.wav",
      "built_in": true
    },
    "7dcd7df25afb": {
      "path": "samples/Simulacrum Sounds/1 Shots/Acoustic and Electric/Keys/ORG_OldHam_1_C3.wav",
      "built_in": true
    },
    "6da56d15a09c": {
      "path": "samples/Simulacrum Sounds/1 Shots/Acoustic and Electric/Keys/ORG_OldHam_2_C3.wav",
      "built_in": true
    },
    "309696d5bc21": {
      "path": "samples/Simulacrum Sounds/1 Shots/Acoustic and Electric/Keys/ORG_OldHam_3_C3.wav",
      "built_in": true
    },
    "fffc6d869901": {
      "path": "samples/Simulacrum Sounds/1 Shots/Acoustic and Electric/Keys/ORG_PedalBass_F2.wav",
      "built_in": true
    },
    "8ad2bfbbc72a": {
      "path": "samples/Simulacrum Sounds/1 Shots/Acoustic and Electric/Keys/PNO_OldG_C5.wav",
      "built_in": true
    },
    "f2bfc4663d1f": {
      "path": "samples/Simulacrum Sounds/1 Shots/Acoustic and Electric/Plucked/PLK_12STR_A2.wav",
      "built_in": true
    },
    "e102450803c5": {
      "path": "samples/Simulacrum Sounds/1 Shots/Acoustic and Electric/Plucked/PLK_12STR_B3.wav",
      "built_in": true
    },
    "2cd8f1b28465": {
      "path": "samples/Simulacrum Sounds/1 Shots/Acoustic and Electric/Plucked/PLK_12STR_D3.wav",
      "built_in": true
    },
    "9e57679bf786": {
      "path": "samples/Simulacrum Sounds/1 Shots/Acoustic and Electric/Plucked/PLK_12STR_E2.wav",
      "built_in": true
    },
    "f54e28087cf6": {
      "path": "samples/Simulacrum Sounds/1 Shots/Acoustic and Electric/Plucked/PLK_12STR_E4.wav",
      "built_in": true
    },
    "189448d0f7cf": {
      "path": "samples/Simulacrum Sounds/1 Shots/Acoustic and Electric/Plucked/PLK_12STR_E5.wav",
      "built_in": true
    },
    "5e2c9e072979": {
      "path": "samples/Simulacrum Sounds/1 Shots/Acoustic and Electric/Plucked/PLK_12STR_G3.wav",
      "built_in": true
    },
    "1f4d67ff6198": {
      "path": "samples/Simulacrum Sounds/1 Shots/Acoustic and Electric/Plucked/PLK_DIST_A2.wav",
      "built_in": true
    },
    "09931a5bbee1": {
      "path": "samples/Simulacrum Sounds/1 Shots/Acoustic and Electric/Plucked/PLK_DIST_B3.wav",
      "built_in": true
    },
    "be24fa9c8d2c": {
      "path": "samples/Simulacrum Sounds/1 Shots/Acoustic and Electric/Plucked/PLK_DIST_D3.wav",
      "built_in": true
    },
    "56943fb3b0ad": {
      "path": "samples/Simulacrum Sounds/1 Shots/Acoustic and Electric/Plucked/PLK_DIST_E2.wav",
      "built_in": true
    },
    "10fd9f8199b7": {
      "path": "samples/Simulacrum Sounds/1 Shots/Acoustic and Electric/Plucked/PLK_DIST_E4.wav",
      "built_in": true
    },
    "9adf1975ee9c": {
      "path": "samples/Simulacrum Sounds/1 Shots/Acoustic and Electric/Plucked/PLK_DIST_E5.wav",
      "built_in": true
    },
    "dbcbc0b5d14b": {
      "path": "samples/Simulacrum Sounds/1 Shots/Acoustic and Electric/Plucked/PLK_DIST_G3.wav",
      "built_in": true
    },
    "f014ba35d7f4": {
      "path": "samples/Simulacrum Sounds/1 Shots/Acoustic and Electric/Plucked/PLK_EGUIT_A2.wav",
      "built_in": true
    },
    "02624b120d8d": {
      "path": "samples/Simulacrum Sounds/1 Shots/Acoustic and Electric/Plucked/PLK_EGUIT_B3.wav",
      "built_in": true
    },
    "248f6ec74b1a": {
      "path": "samples/Simulacrum Sounds/1 Shots/Acoustic and Electric/Plucked/PLK_EGUIT_D3.wav",
      "built_in": true
    },
    "89b89bda1cb5": {
      "path": "samples/Simulacrum Sounds/1 Shots/Acoustic and Electric/Plucked/PLK_EGUIT_E2.wav",
      "built_in": true
    },
    "8c5551bff756": {
      "path": "samples/Simulacrum Sounds/1 Shots/Acoustic and Electric/Plucked/PLK_EGUIT_E4.wav",
      "built_in": true
    },
    "9a9d5d13fc37": {
      "path": "samples/Simulacrum Sounds/1 Shots/Acoustic and Electric/Plucked/PLK_EGUIT_E5.wav",
      "built_in": true
    },
    "935d7166c155": {
      "path": "samples/Simulacrum Sounds/1 Shots/Acoustic and Electric/Plucked/PLK_EGUIT_G3.wav",
      "built_in": true
    },
    "951d126bb5a1": {
      "path": "samples/Simulacrum Sounds/1 Shots/Acoustic and Electric/Plucked/PLK_EMAJ_1.wav",
      "built_in": true
    },
    "ef9e45e99779": {
      "path": "samples/Simulacrum Sounds/1 Shots/Acoustic and Electric/Plucked/PLK_EMAJ_2.wav",
      "built_in": true
    },
    "2062d1864314": {
      "path": "samples/Simulacrum Sounds/1 Shots/Acoustic and Electric/Plucked/PLK_ESitar_C4.wav",
      "built_in": true
    },
    "bd2869f21ccb": {
      "path": "samples/Simulacrum Sounds/1 Shots/Acoustic and Electric/Plucked/PLK_ESitar_C5.wav",
      "built_in": true
    },
    "054024a6fc1b": {
      "path": "samples/Simulacrum Sounds/1 Shots/Acoustic and Electric/Plucked/PLK_KrvkLyre_A4.wav",
      "built_in": true
    },
    "a952b0d0dca6": {
      "path": "samples/Simulacrum Sounds/1 Shots/Acoustic and Electric/Plucked/PLK_KrvkLyre_C4.wav",
      "built_in": true
    },
    "25f7c2c7c9bd": {
      "path": "samples/Simulacrum Sounds/1 Shots/Acoustic and Electric/Plucked/PLK_KrvkLyre_D4.wav",
      "built_in": true
    },
    "8138b3b1ce8f": {
      "path": "samples/Simulacrum Sounds/1 Shots/Acoustic and Electric/Plucked/PLK_KrvkLyre_E4.wav",
      "built_in": true
    },
    "ece29218e7ab": {
      "path": "samples/Simulacrum Sounds/1 Shots/Acoustic and Electric/Plucked/PLK_KrvkLyre_F4.wav",
      "built_in": true
    },
    "c335a7af46ab": {
      "path": "samples/Simulacrum Sounds/1 Shots/Acoustic and Electric/Plucked/PLK_KrvkLyre_G4.wav",
      "built_in": true
    },
    "4bc26b7e0340": {
      "path": "samples/Simulacrum Sounds/1 Shots/Acoustic and Electric/Plucked/PLK_Lute_A3.wav",
      "built_in": true
    },
    "c62acd7407c5": {
      "path": "samples/Simulacrum Sounds/1 Shots/Acoustic and Electric/Plucked/PLK_Lute_C3.wav",
      "built_in": true
    },
    "e6f68426f5ff": {
      "path": "samples/Simulacrum Sounds/1 Shots/Acoustic and Electric/Plucked/PLK_Lute_C5.wav",
      "built_in": true
    },
    "24148806ceaa": {
      "path": "samples/Simulacrum Sounds/1 Shots/Acoustic and Electric/Plucked/PLK_Lute_D2.wav",
      "built_in": true
    },
    "850ed45a0e9d": {
      "path": "samples/Simulacrum Sounds/1 Shots/Acoustic and Electric/Plucked/PLK_Lute_D4.wav",
      "built_in": true
    },
    "11c7b09be196": {
      "path": "samples/Simulacrum Sounds/1 Shots/Acoustic and Electric/Plucked/PLK_Lute_F2.wav",
      "built_in": true
    },
    "a5ebcab9c9c2": {
      "path": "samples/Simulacrum Sounds/1 Shots/Acoustic and Electric/Plucked/PLK_Lute_F3.wav",
      "built_in": true
    },
    "b84670fba2ce": {
      "path": "samples/Simulacrum Sounds/1 Shots/Acoustic and Electric/Plucked/PLK_Lute_G4.wav",
      "built_in": true
    },
    "331a968d1333": {
      "path": "samples/Simulacrum Sounds/1 Shots/Acoustic and Electric/Plucked/PLK_Sitar_C4.wav",
      "built_in": true
    },
    "6461f70f714c": {
      "path": "samples/Simulacrum Sounds/1 Shots/Acoustic and Electric/Plucked/PLK_Sitar_C5.wav",
      "built_in": true
    },
    "7cbf2fd6608f": {
      "path": "samples/Simulacrum Sounds/1 Shots/Acoustic and Electric/Plucked/PLK_STLSTR_A2.wav",
      "built_in": true
    },
    "88a50b855a25": {
      "path": "samples/Simulacrum Sounds/1 Shots/Acoustic and Electric/Plucked/PLK_STLSTR_B3.wav",
      "built_in": true
    },
    "9881a6f91e45": {
      "path": "samples/Simulacrum Sounds/1 Shots/Acoustic and Electric/Plucked/PLK_STLSTR_D3.wav",
      "built_in": true
    },
    "f337000c6236": {
      "path": "samples/Simulacrum Sounds/1 Shots/Acoustic and Electric/Plucked/PLK_STLSTR_E2.wav",
      "built_in": true
    },
    "3af3777e582e": {
      "path": "samples/Simulacrum Sounds/1 Shots/Acoustic and Electric/Plucked/PLK_STLSTR_E4.wav",
      "built_in": true
    },
    "ebe85c9dda65": {
      "path": "samples/Simulacrum Sounds/1 Shots/Acoustic and Electric/Plucked/PLK_STLSTR_E5.wav",
      "built_in": true
    },
    "107730c5c825": {
      "path": "samples/Simulacrum Sounds/1 Shots/Acoustic and Electric/Plucked/PLK_STLSTR_G3.wav",
      "built_in": true
    },
    "96da911fbf3e": {
      "path": "samples/Simulacrum Sounds/1 Shots/Acoustic and Electric/Tuned Percussion/TUN_BamXyl_1.wav",
      "built_in": true
    },
    "add7eb845b73": {
      "path": "samples/Simulacrum Sounds/1 Shots/Acoustic and Electric/Tuned Percussion/TUN_BamXyl_2.wav",
      "built_in": true
    },
    "c57fb66e1a29": {
      "path": "samples/Simulacrum Sounds/1 Shots/Acoustic and Electric/Tuned Percussion/TUN_BamXyl_3.wav",
      "built_in": true
    },
    "c815a65f89f6": {
      "path": "samples/Simulacrum Sounds/1 Shots/Acoustic and Electric/Tuned Percussion/TUN_BamXyl_4.wav",
      "built_in": true
    },
    "70444a7b1e11": {
      "path": "samples/Simulacrum Sounds/1 Shots/Acoustic and Electric/Tuned Percussion/TUN_BamXyl_5.wav",
      "built_in": true
    },
    "11c9013e75d1": {
      "path": "samples/Simulacrum Sounds/1 Shots/Acoustic and Electric/Tuned Percussion/TUN_BamXyl_6.wav",
      "built_in": true
    },
    "d6b4b2444084": {
      "path": "samples/Simulacrum Sounds/1 Shots/Acoustic and Electric/Tuned Percussion/TUN_BamXyl_7.wav",
      "built_in": true
    },
    "6c52ef3ca820": {
      "path": "samples/Simulacrum Sounds/1 Shots/Acoustic and Electric/Tuned Percussion/TUN_BamXyl_8.wav",
      "built_in": true
    },
    "c4efe5edc5e8": {
      "path": "samples/Simulacrum Sounds/1 Shots/Acoustic and Electric/Tuned Percussion/TUN_DULC_A3.wav",
      "built_in": true
    },
    "f8a002642c48": {
      "path": "samples/Simulacrum Sounds/1 Shots/Acoustic and Electric/Tuned Percussion/TUN_DULC_A4.wav",
      "built_in": true
    },
    "18480a8ab68d": {
      "path": "samples/Simulacrum Sounds/1 Shots/Acoustic and Electric/Tuned Percussion/TUN_DULC_A5.wav",
      "built_in": true
    },
    "343227635c84": {
      "path": "samples/Simulacrum Sounds/1 Shots/Acoustic and Electric/Tuned Percussion/TUN_DULC_C6.wav",
      "built_in": true
    },
    "42860c76f431": {
      "path": "samples/Simulacrum Sounds/1 Shots/Acoustic and Electric/Tuned Percussion/TUN_DULC_E4.wav",
      "built_in": true
    },
    "c680f39ca256": {
      "path": "samples/Simulacrum Sounds/1 Shots/Acoustic and Electric/Tuned Percussion/TUN_DULC_E5.wav",
      "built_in": true
    },
    "10408b352da9": {
      "path": "samples/Simulacrum Sounds/1 Shots/Acoustic and Electric/Winds/WND_Bamboo_A5.wav",
      "built_in": true
    },
    "c521225ef696": {
      "path": "samples/Simulacrum Sounds/1 Shots/Acoustic and Electric/Winds/WND_OCRNA_B5.wav",
      "built_in": true
    },
    "3c1f4dad7727": {
      "path": "samples/Simulacrum Sounds/1 Shots/Acoustic and Electric/Winds/WND_RkangDung_A4.wav",
      "built_in": true
    },
    "dcc475709d76": {
      "path": "samples/Simulacrum Sounds/1 Shots/Acoustic and Electric/Winds/WND_ZangsDung_A3.wav",
      "built_in": true
    },
    "3be459a86f51": {
      "path": "samples/Simulacrum Sounds/1 Shots/Synths/5U Modular/Bass/BAS_MODU_10_F1.wav",
      "built_in": true
    },
    "30b7f63451f9": {
      "path": "samples/Simulacrum Sounds/1 Shots/Synths/5U Modular/Bass/BAS_MODU_11_F1.wav",
      "built_in": true
    },
    "fbc651a6134a": {
      "path": "samples/Simulacrum Sounds/1 Shots/Synths/5U Modular/Bass/BAS_MODU_12_F1.wav",
      "built_in": true
    },
    "587f418a91d1": {
      "path": "samples/Simulacrum Sounds/1 Shots/Synths/5U Modular/Bass/BAS_MODU_13_F1.wav",
      "built_in": true
    },
    "fb09c02039bc": {
      "path": "samples/Simulacrum Sounds/1 Shots/Synths/5U Modular/Bass/BAS_MODU_14_F1.wav",
      "built_in": true
    },
    "354229ab3e42": {
      "path": "samples/Simulacrum Sounds/1 Shots/Synths/5U Modular/Bass/BAS_MODU_15_F1.wav",
      "built_in": true
    },
    "bcfe35dd2cde": {
      "path": "samples/Simulacrum Sounds/1 Shots/Synths/5U Modular/Bass/BAS_MODU_16_F1.wav",
      "built_in": true
    },
    "f9576444c9c2": {
      "path": "samples/Simulacrum Sounds/1 Shots/Synths/5U Modular/Bass/BAS_MODU_17_F1.wav",
      "built_in": true
    },
    "70b867fd5d07": {
      "path": "samples/Simulacrum Sounds/1 Shots/Synths/5U Modular/Bass/BAS_MODU_18_F1.wav",
      "built_in": true
    },
    "681b7dc507d3": {
      "path": "samples/Simulacrum Sounds/1 Shots/Synths/5U Modular/Bass/BAS_MODU_19_F1.wav",
      "built_in": true
    },
    "650455fe30ce": {
      "path": "samples/Simulacrum Sounds/1 Shots/Synths/5U Modular/Bass/BAS_MODU_1_F1.wav",
      "built_in": true
    },
    "bea19f46846c": {
      "path": "samples/Simulacrum Sounds/1 Shots/Synths/5U Modular/Bass/BAS_MODU_20_F1.wav",
      "built_in": true
    },
    "cc65769cc04b": {
      "path": "samples/Simulacrum Sounds/1 Shots/Synths/5U Modular/Bass/BAS_MODU_21_F1.wav",
      "built_in": true
    },
    "c93f3b3c1e32": {
      "path": "samples/Simulacrum Sounds/1 Shots/Synths/5U Modular/Bass/BAS_MODU_2_F1.wav",
      "built_in": true
    },
    "181843d23737": {
      "path": "samples/Simulacrum Sounds/1 Shots/Synths/5U Modular/Bass/BAS_MODU_3_F1.wav",
      "built_in": true
    },
    "80f4a2533785": {
      "path": "samples/Simulacrum Sounds/1 Shots/Synths/5U Modular/Bass/BAS_MODU_4_F1.wav",
      "built_in": true
    },
    "1e76c1148457": {
      "path": "samples/Simulacrum Sounds/1 Shots/Synths/5U Modular/Bass/BAS_MODU_5_F1.wav",
      "built_in": true
    },
    "976dbe2091b6": {
      "path": "samples/Simulacrum Sounds/1 Shots/Synths/5U Modular/Bass/BAS_MODU_6_F1.wav",
      "built_in": true
    },
    "f23f29811af9": {
      "path": "samples/Simulacrum Sounds/1 Shots/Synths/5U Modular/Bass/BAS_MODU_7_F1.wav",
      "built_in": true
    },
    "95bf9e8fc7ee": {
      "path": "samples/Simulacrum Sounds/1 Shots/Synths/5U Modular/Bass/BAS_MODU_8_F1.wav",
      "built_in": true
    },
    "633b15991ba3": {
      "path": "samples/Simulacrum Sounds/1 Shots/Synths/5U Modular/Bass/BAS_MODU_9_F1.wav",
      "built_in": true
    },
    "370285b290c4": {
      "path": "samples/Simulacrum Sounds/1 Shots/Synths/5U Modular/Drums/KCK_MODU_1.wav",
      "built_in": true
    },
    "d49fb9df4f80": {
      "path": "samples/Simulacrum Sounds/1 Shots/Synths/5U Modular/Drums/KCK_MODU_2.wav",
      "built_in": true
    },
    "5dc3c9a8d2b0": {
      "path": "samples/Simulacrum Sounds/1 Shots/Synths/5U Modular/Drums/KCK_MODU_3.wav",
      "built_in": true
    },
    "1ba69a73214b": {
      "path": "samples/Simulacrum Sounds/1 Shots/Synths/5U Modular/Drums/KCK_MODU_4.wav",
      "built_in": true
    },
    "cf02cbc206d7": {
      "path": "samples/Simulacrum Sounds/1 Shots/Synths/5U Modular/Drums/TOM_MODU_1.wav",
      "built_in": true
    },
    "d13470e7be8f": {
      "path": "samples/Simulacrum Sounds/1 Shots/Synths/5U Modular/Drums/TOM_MODU_2.wav",
      "built_in": true
    },
    "48879de781de": {
      "path": "samples/Simulacrum Sounds/1 Shots/Synths/5U Modular/Drums/TOM_MODU_3.wav",
      "built_in": true
    },
    "2c24ab875610": {
      "path": "samples/Simulacrum Sounds/1 Shots/Synths/5U Modular/FX/FX_MODU_1.wav",
      "built_in": true
    },
    "b0e3f441f911": {
      "path": "samples/Simulacrum Sounds/1 Shots/Synths/5U Modular/FX/FX_MODU_2.wav",
      "built_in": true
    },
    "27db9e66b1c4": {
      "path": "samples/Simulacrum Sounds/1 Shots/Synths/5U Modular/FX/FX_MODU_3.wav",
      "built_in": true
    },
    "44b97ab46059": {
      "path": "samples/Simulacrum Sounds/1 Shots/Synths/5U Modular/FX/FX_MODU_4.wav",
      "built_in": true
    },
    "740a832af522": {
      "path": "samples/Simulacrum Sounds/1 Shots/Synths/5U Modular/FX/FX_MODU_5.wav",
      "built_in": true
    },
    "0a9bbb459fc4": {
      "path": "samples/Simulacrum Sounds/1 Shots/Synths/5U Modular/FX/FX_MODU_6.wav",
      "built_in": true
    },
    "03cc1bc6240d": {
      "path": "samples/Simulacrum Sounds/1 Shots/Synths/5U Modular/Leads and Keys/LED_MODU_1_C3.wav",
      "built_in": true
    },
    "bfdf5e449079": {
      "path": "samples/Simulacrum Sounds/1 Shots/Synths/5U Modular/Leads and Keys/LED_MODU_2_C3.wav",
      "built_in": true
    },
    "93085a2d9c6b": {
      "path": "samples/Simulacrum Sounds/1 Shots/Synths/5U Modular/Leads and Keys/PLK_MODU_1_C3.wav",
      "built_in": true
    },
    "6824379754b5": {
      "path": "samples/Simulacrum Sounds/1 Shots/Synths/5U Modular/Leads and Keys/PLK_MODU_2_C4.wav",
      "built_in": true
    },
    "8298eac97899": {
      "path": "samples/Simulacrum Sounds/1 Shots/Synths/5U Modular/Leads and Keys/PLK_MODU_3_C3.wav",
      "built_in": true
    },
    "c76d1f5fb834": {
      "path": "samples/Simulacrum Sounds/1 Shots/Synths/5U Modular/Leads and Keys/PLK_MODU_4_C4.wav",
      "built_in": true
    },
    "77a52fe20b8e": {
      "path": "samples/Simulacrum Sounds/1 Shots/Synths/5U Modular/Leads and Keys/PLK_MODU_5_C3.wav",
      "built_in": true
    },
    "9e1ad496416e": {
      "path": "samples/Simulacrum Sounds/1 Shots/Synths/5U Modular/Pads/PAD_MODU_10_C1.wav",
      "built_in": true
    },
    "06fca378d898": {
      "path": "samples/Simulacrum Sounds/1 Shots/Synths/5U Modular/Pads/PAD_MODU_1_C2.wav",
      "built_in": true
    },
    "cd21f2ae5053": {
      "path": "samples/Simulacrum Sounds/1 Shots/Synths/5U Modular/Pads/PAD_MODU_2_C2.wav",
      "built_in": true
    },
    "cd3cf51de3eb": {
      "path": "samples/Simulacrum Sounds/1 Shots/Synths/5U Modular/Pads/PAD_MODU_3_C1.wav",
      "built_in": true
    },
    "49577c6f0ae1": {
      "path": "samples/Simulacrum Sounds/1 Shots/Synths/5U Modular/Pads/PAD_MODU_4_C2.wav",
      "built_in": true
    },
    "a1188d3b72e3": {
      "path": "samples/Simulacrum Sounds/1 Shots/Synths/5U Modular/Pads/PAD_MODU_5_C8.wav",
      "built_in": true
    },
    "6d24dbeeb52f": {
      "path": "samples/Simulacrum Sounds/1 Shots/Synths/5U Modular/Pads/PAD_MODU_6_C2.wav",
      "built_in": true
    },
    "e39307afe25d": {
      "path": "samples/Simulacrum Sounds/1 Shots/Synths/5U Modular/Pads/PAD_MODU_7_C2.wav",
      "built_in": true
    },
    "0527b31f262a": {
      "path": "samples/Simulacrum Sounds/1 Shots/Synths/5U Modular/Pads/PAD_MODU_8_C3.wav",
      "built_in": true
    },
    "d67422d86bdf": {
      "path": "samples/Simulacrum Sounds/1 Shots/Synths/5U Modular/Pads/PAD_MODU_9_C2.wav",
      "built_in": true
    },
    "187ad903646c": {
      "path": "samples/Simulacrum Sounds/1 Shots/Synths/ARP 2600/Bass/BAS_2600_10_F1.wav",
      "built_in": true
    },
    "99ea6fd22de9": {
      "path": "samples/Simulacrum Sounds/1 Shots/Synths/ARP 2600/Bass/BAS_2600_11_F1.wav",
      "built_in": true
    },
    "5a325d9295ff": {
      "path": "samples/Simulacrum Sounds/1 Shots/Synths/ARP 2600/Bass/BAS_2600_12_F1.wav",
      "built_in": true
    },
    "e761462ce219": {
      "path": "samples/Simulacrum Sounds/1 Shots/Synths/ARP 2600/Bass/BAS_2600_13_F1.wav",
      "built_in": true
    },
    "3949effddb41": {
      "path": "samples/Simulacrum Sounds/1 Shots/Synths/ARP 2600/Bass/BAS_2600_14_F1.wav",
      "built_in": true
    },
    "59197c1bf515": {
      "path": "samples/Simulacrum Sounds/1 Shots/Synths/ARP 2600/Bass/BAS_2600_15_F2.wav",
      "built_in": true
    },
    "f9b157b36942": {
      "path": "samples/Simulacrum Sounds/1 Shots/Synths/ARP 2600/Bass/BAS_2600_16_F0.wav",
      "built_in": true
    },
    "5106ec849c82": {
      "path": "samples/Simulacrum Sounds/1 Shots/Synths/ARP 2600/Bass/BAS_2600_17_F0.wav",
      "built_in": true
    },
    "d0536cc690e3": {
      "path": "samples/Simulacrum Sounds/1 Shots/Synths/ARP 2600/Bass/BAS_2600_18_F1.wav",
      "built_in": true
    },
    "fd60a236be6d": {
      "path": "samples/Simulacrum Sounds/1 Shots/Synths/ARP 2600/Bass/BAS_2600_19_F2.wav",
      "built_in": true
    },
    "fd663604c3e1": {
      "path": "samples/Simulacrum Sounds/1 Shots/Synths/ARP 2600/Bass/BAS_2600_1_F1.wav",
      "built_in": true
    },
    "a5c73aa38d15": {
      "path": "samples/Simulacrum Sounds/1 Shots/Synths/ARP 2600/Bass/BAS_2600_20_F2.wav",
      "built_in": true
    },
    "15b30e55c948": {
      "path": "samples/Simulacrum Sounds/1 Shots/Synths/ARP 2600/Bass/BAS_2600_21_F2.wav",
      "built_in": true
    },
    "5012b69a1bc0": {
      "path": "samples/Simulacrum Sounds/1 Shots/Synths/ARP 2600/Bass/BAS_2600_2_F1.wav",
      "built_in": true
    },
    "5a0fa7181c4e": {
      "path": "samples/Simulacrum Sounds/1 Shots/Synths/ARP 2600/Bass/BAS_2600_3_F1.wav",
      "built_in": true
    },
    "04379c418aee": {
      "path": "samples/Simulacrum Sounds/1 Shots/Synths/ARP 2600/Bass/BAS_2600_4_F2.wav",
      "built_in": true
    },
    "9eb7a08e3fb6": {
      "path": "samples/Simulacrum Sounds/1 Shots/Synths/ARP 2600/Bass/BAS_2600_5_F1.wav",
      "built_in": true
    },
    "182cfad0136c": {
      "path": "samples/Simulacrum Sounds/1 Shots/Synths/ARP 2600/Bass/BAS_2600_6_F1.wav",
      "built_in": true
    },
    "853942fb0476": {
      "path": "samples/Simulacrum Sounds/1 Shots/Synths/ARP 2600/Bass/BAS_2600_7_F1.wav",
      "built_in": true
    },
    "04d4eb9ddfa7": {
      "path": "samples/Simulacrum Sounds/1 Shots/Synths/ARP 2600/Bass/BAS_2600_8_F1.wav",
      "built_in": true
    },
    "2add0879bc3d": {
      "path": "samples/Simulacrum Sounds/1 Shots/Synths/ARP 2600/Bass/BAS_2600_9_F1.wav",
      "built_in": true
    },
    "07f082e88549": {
      "path": "samples/Simulacrum Sounds/1 Shots/Synths/ARP 2600/Drums/KCK_2600_1.wav",
      "built_in": true
    },
    "2e4dc0abe6f7": {
      "path": "samples/Simulacrum Sounds/1 Shots/Synths/ARP 2600/Drums/KCK_2600_10.wav",
      "built_in": true
    },
    "6800ca22b3d9": {
      "path": "samples/Simulacrum Sounds/1 Shots/Synths/ARP 2600/Drums/KCK_2600_2.wav",
      "built_in": true
    },
    "e5946df88d26": {
      "path": "samples/Simulacrum Sounds/1 Shots/Synths/ARP 2600/Drums/KCK_2600_3.wav",
      "built_in": true
    },
    "d21bb175f368": {
      "path": "samples/Simulacrum Sounds/1 Shots/Synths/ARP 2600/Drums/KCK_2600_4.wav",
      "built_in": true
    },
    "165601dd67df": {
      "path": "samples/Simulacrum Sounds/1 Shots/Synths/ARP 2600/Drums/KCK_2600_5.wav",
      "built_in": true
    },
    "1e9d167120a6": {
      "path": "samples/Simulacrum Sounds/1 Shots/Synths/ARP 2600/Drums/KCK_2600_6.wav",
      "built_in": true
    },
    "007da378f668": {
      "path": "samples/Simulacrum Sounds/1 Shots/Synths/ARP 2600/Drums/KCK_2600_7.wav",
      "built_in": true
    },
    "fdd872981eb8": {
      "path": "samples/Simulacrum Sounds/1 Shots/Synths/ARP 2600/Drums/KCK_2600_8.wav",
      "built_in": true
    },
    "3ef222fdc10f": {
      "path": "samples/Simulacrum Sounds/1 Shots/Synths/ARP 2600/Drums/KCK_2600_9.wav",
      "built_in": true
    },
    "3b81254bcaaf": {
      "path": "samples/Simulacrum Sounds/1 Shots/Synths/ARP 2600/FX/FX_2600_1.wav",
      "built_in": true
    },
    "dfaf2248d291": {
      "path": "samples/Simulacrum Sounds/1 Shots/Synths/ARP 2600/FX/FX_2600_2.wav",
      "built_in": true
    },
    "3733916a4df1": {
      "path": "samples/Simulacrum Sounds/1 Shots/Synths/ARP 2600/FX/FX_2600_3.wav",
      "built_in": true
    },
    "3608e93a9dd6": {
      "path": "samples/Simulacrum Sounds/1 Shots/Synths/ARP 2600/FX/FX_2600_4.wav",
      "built_in": true
    },
    "3c7dd35e7b1f": {
      "path": "samples/Simulacrum Sounds/1 Shots/Synths/ARP 2600/FX/FX_2600_5.wav",
      "built_in": true
    },
    "79174ce4f59b": {
      "path": "samples/Simulacrum Sounds/1 Shots/Synths/ARP 2600/Keys/BRS_2600_1_C4.wav",
      "built_in": true
    },
    "4df9328067bf": {
      "path": "samples/Simulacrum Sounds/1 Shots/Synths/ARP 2600/Keys/BRS_2600_2_C4.wav",
      "built_in": true
    },
    "85bf3e90af1d": {
      "path": "samples/Simulacrum Sounds/1 Shots/Synths/ARP 2600/Keys/BRS_2600_3_C5.wav",
      "built_in": true
    },
    "306c415231ea": {
      "path": "samples/Simulacrum Sounds/1 Shots/Synths/ARP 2600/Keys/LED_2600_1_C4.wav",
      "built_in": true
    },
    "fb151cc57757": {
      "path": "samples/Simulacrum Sounds/1 Shots/Synths/ARP 2600/Keys/LED_2600_2_C4.wav",
      "built_in": true
    },
    "ddff6c1d538b": {
      "path": "samples/Simulacrum Sounds/1 Shots/Synths/ARP 2600/Keys/LED_2600_3_C4.wav",
      "built_in": true
    },
    "9d0f8a68f9a2": {
      "path": "samples/Simulacrum Sounds/1 Shots/Synths/ARP 2600/Keys/LED_2600_4_C3.wav",
      "built_in": true
    },
    "02d8c5e15068": {
      "path": "samples/Simulacrum Sounds/1 Shots/Synths/ARP 2600/Keys/PLK_2600_1_C4.wav",
      "built_in": true
    },
    "c38f2a7d6dc1": {
      "path": "samples/Simulacrum Sounds/1 Shots/Synths/ARP 2600/Keys/PLK_2600_3_C.wav",
      "built_in": true
    },
    "2a3503d40412": {
      "path": "samples/Simulacrum Sounds/1 Shots/Synths/ARP 2600/Pads/PAD_2600_1_C2.wav",
      "built_in": true
    },
    "258455e13b5e": {
      "path": "samples/Simulacrum Sounds/1 Shots/Synths/ARP 2600/Pads/PAD_2600_2_C2.wav",
      "built_in": true
    },
    "f1e35301338a": {
      "path": "samples/Simulacrum Sounds/1 Shots/Synths/ARP 2600/Pads/PAD_2600_3_C2.wav",
      "built_in": true
    },
    "fd6193713c76": {
      "path": "samples/Simulacrum Sounds/1 Shots/Synths/ARP 2600/Pads/PAD_2600_4_C2.wav",
      "built_in": true
    },
    "7aebaf3edc4d": {
      "path": "samples/Simulacrum Sounds/1 Shots/Synths/ARP 2600/Pads/STR_2600_1_C3.wav",
      "built_in": true
    },
    "1e2419cc8a7b": {
      "path": "samples/Simulacrum Sounds/1 Shots/Synths/ARP Odyssey/Bass/BAS_ODDY_10_F1.wav",
      "built_in": true
    },
    "6c7798cadb51": {
      "path": "samples/Simulacrum Sounds/1 Shots/Synths/ARP Odyssey/Bass/BAS_ODDY_11_F1.wav",
      "built_in": true
    },
    "1bdcc718e107": {
      "path": "samples/Simulacrum Sounds/1 Shots/Synths/ARP Odyssey/Bass/BAS_ODDY_12_F2.wav",
      "built_in": true
    },
    "e5e1cf3d7347": {
      "path": "samples/Simulacrum Sounds/1 Shots/Synths/ARP Odyssey/Bass/BAS_ODDY_13_F1.wav",
      "built_in": true
    },
    "f3053934f174": {
      "path": "samples/Simulacrum Sounds/1 Shots/Synths/ARP Odyssey/Bass/BAS_ODDY_14_F2.wav",
      "built_in": true
    },
    "81cc68f53b39": {
      "path": "samples/Simulacrum Sounds/1 Shots/Synths/ARP Odyssey/Bass/BAS_ODDY_15_F1.wav",
      "built_in": true
    },
    "6ff9d0454ab2": {
      "path": "samples/Simulacrum Sounds/1 Shots/Synths/ARP Odyssey/Bass/BAS_ODDY_16_F1.wav",
      "built_in": true
    },
    "8eebd61317d1": {
      "path": "samples/Simulacrum Sounds/1 Shots/Synths/ARP Odyssey/Bass/BAS_ODDY_17_F1.wav",
      "built_in": true
    },
    "c54450d1056f": {
      "path": "samples/Simulacrum Sounds/1 Shots/Synths/ARP Odyssey/Bass/BAS_ODDY_18_F1.wav",
      "built_in": true
    },
    "e62bfbc27948": {
      "path": "samples/Simulacrum Sounds/1 Shots/Synths/ARP Odyssey/Bass/BAS_ODDY_19_F1.wav",
      "built_in": true
    },
    "d1a4ad9e2964": {
      "path": "samples/Simulacrum Sounds/1 Shots/Synths/ARP Odyssey/Bass/BAS_ODDY_1_F1.wav",
      "built_in": true
    },
    "439e7370c613": {
      "path": "samples/Simulacrum Sounds/1 Shots/Synths/ARP Odyssey/Bass/BAS_ODDY_2_F1.wav",
      "built_in": true
    },
    "0aa279021802": {
      "path": "samples/Simulacrum Sounds/1 Shots/Synths/ARP Odyssey/Bass/BAS_ODDY_3_F1.wav",
      "built_in": true
    },
    "aa267c5796e3": {
      "path": "samples/Simulacrum Sounds/1 Shots/Synths/ARP Odyssey/Bass/BAS_ODDY_4_F1.wav",
      "built_in": true
    },
    "98c0d45370a4": {
      "path": "samples/Simulacrum Sounds/1 Shots/Synths/ARP Odyssey/Bass/BAS_ODDY_5_F1.wav",
      "built_in": true
    },
    "8fb27870e5e0": {
      "path": "samples/Simulacrum Sounds/1 Shots/Synths/ARP Odyssey/Bass/BAS_ODDY_6_F1.wav",
      "built_in": true
    },
    "d81771190c66": {
      "path": "samples/Simulacrum Sounds/1 Shots/Synths/ARP Odyssey/Bass/BAS_ODDY_7_F1.wav",
      "built_in": true
    },
    "83e1716b5da8": {
      "path": "samples/Simulacrum Sounds/1 Shots/Synths/ARP Odyssey/Bass/BAS_ODDY_8_F1.wav",
      "built_in": true
    },
    "d46d36f882ab": {
      "path": "samples/Simulacrum Sounds/1 Shots/Synths/ARP Odyssey/Bass/BAS_ODDY_9_F1.wav",
      "built_in": true
    },
    "caf08ae4316b": {
      "path": "samples/Simulacrum Sounds/1 Shots/Synths/ARP Odyssey/Drums/KCK_ODDY_1.wav",
      "built_in": true
    },
    "484d2f8cbeb8": {
      "path": "samples/Simulacrum Sounds/1 Shots/Synths/ARP Odyssey/Drums/KCK_ODDY_2.wav",
      "built_in": true
    },
    "4d889f430e9c": {
      "path": "samples/Simulacrum Sounds/1 Shots/Synths/ARP Odyssey/Drums/KCK_ODDY_3.wav",
      "built_in": true
    },
    "052702236acf": {
      "path": "samples/Simulacrum Sounds/1 Shots/Synths/ARP Odyssey/Drums/KCK_ODDY_4.wav",
      "built_in": true
    },
    "d7a4b01b8440": {
      "path": "samples/Simulacrum Sounds/1 Shots/Synths/ARP Odyssey/Drums/KCK_ODDY_5.wav",
      "built_in": true
    },
    "f8afe4e8cb2c": {
      "path": "samples/Simulacrum Sounds/1 Shots/Synths/ARP Odyssey/Drums/PRC_ODDY_1.wav",
      "built_in": true
    },
    "f40d94fce3eb": {
      "path": "samples/Simulacrum Sounds/1 Shots/Synths/ARP Odyssey/Drums/PRC_ODDY_2.wav",
      "built_in": true
    },
    "16edf9290be9": {
      "path": "samples/Simulacrum Sounds/1 Shots/Synths/ARP Odyssey/Drums/PRC_ODDY_3.wav",
      "built_in": true
    },
    "68419c20de8b": {
      "path": "samples/Simulacrum Sounds/1 Shots/Synths/ARP Odyssey/Drums/PRC_ODDY_4.wav",
      "built_in": true
    },
    "8d44e4187716": {
      "path": "samples/Simulacrum Sounds/1 Shots/Synths/ARP Odyssey/Drums/SNR_ODDY_1.wav",
      "built_in": true
    },
    "ee5365995e7c": {
      "path": "samples/Simulacrum Sounds/1 Shots/Synths/ARP Odyssey/Drums/SNR_ODDY_2.wav",
      "built_in": true
    },
    "e03915d3be8b": {
      "path": "samples/Simulacrum Sounds/1 Shots/Synths/ARP Odyssey/Drums/SNR_ODDY_3.wav",
      "built_in": true
    },
    "3c4fccda16d8": {
      "path": "samples/Simulacrum Sounds/1 Shots/Synths/ARP Odyssey/FX/FX_ODDY_1.wav",
      "built_in": true
    },
    "296c7202907d": {
      "path": "samples/Simulacrum Sounds/1 Shots/Synths/ARP Odyssey/FX/FX_ODDY_2.wav",
      "built_in": true
    },
    "ca227e067bc9": {
      "path": "samples/Simulacrum Sounds/1 Shots/Synths/ARP Odyssey/FX/FX_ODDY_3.wav",
      "built_in": true
    },
    "96f7cc4001ef": {
      "path": "samples/Simulacrum Sounds/1 Shots/Synths/ARP Odyssey/FX/FX_ODDY_4.wav",
      "built_in": true
    },
    "ec60452762ea": {
      "path": "samples/Simulacrum Sounds/1 Shots/Synths/ARP Odyssey/FX/FX_ODDY_5.wav",
      "built_in": true
    },
    "c615685ffee5": {
      "path": "samples/Simulacrum Sounds/1 Shots/Synths/ARP Odyssey/FX/FX_ODDY_6.wav",
      "built_in": true
    },
    "d80430a51265": {
      "path": "samples/Simulacrum Sounds/1 Shots/Synths/ARP Odyssey/FX/FX_ODDY_7.wav",
      "built_in": true
    },
    "dc5b43622dcb": {
      "path": "samples/Simulacrum Sounds/1 Shots/Synths/ARP Odyssey/FX/FX_ODDY_8.wav",
      "built_in": true
    },
    "f80685b88186": {
      "path": "samples/Simulacrum Sounds/1 Shots/Synths/ARP Odyssey/Keys/LED_ODDY_1_C3.wav",
      "built_in": true
    },
    "7977c1db5dfd": {
      "path": "samples/Simulacrum Sounds/1 Shots/Synths/ARP Odyssey/Keys/LED_ODDY_2_C4.wav",
      "built_in": true
    },
    "d2d5f4300fc7": {
      "path": "samples/Simulacrum Sounds/1 Shots/Synths/ARP Odyssey/Keys/LED_ODDY_3_C4.wav",
      "built_in": true
    },
    "e35333a1bab0": {
      "path": "samples/Simulacrum Sounds/1 Shots/Synths/ARP Odyssey/Keys/LED_ODDY_4_C3.wav",
      "built_in": true
    },
    "2faeca9cf40c": {
      "path": "samples/Simulacrum Sounds/1 Shots/Synths/ARP Odyssey/Keys/LED_ODDY_5_C6.wav",
      "built_in": true
    },
    "3bd2ad1646e2": {
      "path": "samples/Simulacrum Sounds/1 Shots/Synths/ARP Odyssey/Keys/PLK_ODDY_1_C4.wav",
      "built_in": true
    },
    "25e29022921f": {
      "path": "samples/Simulacrum Sounds/1 Shots/Synths/ARP Odyssey/Keys/PLK_ODDY_2_C4.wav",
      "built_in": true
    },
    "bb37150487d7": {
      "path": "samples/Simulacrum Sounds/1 Shots/Synths/ARP Odyssey/Keys/PLK_ODDY_3_C6.wav",
      "built_in": true
    },
    "5d58ca7ca9bf": {
      "path": "samples/Simulacrum Sounds/1 Shots/Synths/ARP Odyssey/Pads/PAD_ODDY_1_C3.wav",
      "built_in": true
    },
    "69415bf6182e": {
      "path": "samples/Simulacrum Sounds/1 Shots/Synths/ARP Odyssey/Pads/PAD_ODDY_2_C3.wav",
      "built_in": true
    },
    "554bd64c0397": {
      "path": "samples/Simulacrum Sounds/1 Shots/Synths/ARP Odyssey/Pads/PAD_ODDY_3_C3.wav",
      "built_in": true
    },
    "c34d3cbb6709": {
      "path": "samples/Simulacrum Sounds/1 Shots/Synths/Casio VZ10M/Bass/BAS_VZ10M_1_F2.wav",
      "built_in": true
    },
    "3b5238fbd171": {
      "path": "samples/Simulacrum Sounds/1 Shots/Synths/Casio VZ10M/Bass/BAS_VZ10M_2_F1.wav",
      "built_in": true
    },
    "2391e0a8ffae": {
      "path": "samples/Simulacrum Sounds/1 Shots/Synths/Casio VZ10M/Bass/BAS_VZ10M_3_F1.wav",
      "built_in": true
    },
    "bdd570fec926": {
      "path": "samples/Simulacrum Sounds/1 Shots/Synths/Casio VZ10M/Bass/BAS_VZ10M_4_F2.wav",
      "built_in": true
    },
    "74132b05c5ae": {
      "path": "samples/Simulacrum Sounds/1 Shots/Synths/Casio VZ10M/Bass/BAS_VZ10M_5_F1.wav",
      "built_in": true
    },
    "03fa7acc3ae1": {
      "path": "samples/Simulacrum Sounds/1 Shots/Synths/Casio VZ10M/Bass/BAS_VZ10M_6_F1.wav",
      "built_in": true
    },
    "0a3169166ca2": {
      "path": "samples/Simulacrum Sounds/1 Shots/Synths/Casio VZ10M/Bass/BAS_VZ10M_7_F1.wav",
      "built_in": true
    },
    "01efff0d1336": {
      "path": "samples/Simulacrum Sounds/1 Shots/Synths/Casio VZ10M/Drums/BNG_VZ10M_3.wav",
      "built_in": true
    },
    "fbb36b1388a2": {
      "path": "samples/Simulacrum Sounds/1 Shots/Synths/Casio VZ10M/Drums/CNG_VZ10M_1.wav",
      "built_in": true
    },
    "594e5a0b461f": {
      "path": "samples/Simulacrum Sounds/1 Shots/Synths/Casio VZ10M/Drums/CNG_VZ10M_2.wav",
      "built_in": true
    },
    "1d429fc6e276": {
      "path": "samples/Simulacrum Sounds/1 Shots/Synths/Casio VZ10M/Drums/KCK_VZ10M_1.wav",
      "built_in": true
    },
    "8d5927edb4b0": {
      "path": "samples/Simulacrum Sounds/1 Shots/Synths/Casio VZ10M/Drums/KCK_VZ10M_2.wav",
      "built_in": true
    },
    "09fde51433b8": {
      "path": "samples/Simulacrum Sounds/1 Shots/Synths/Casio VZ10M/Drums/SNR_VZ10M_1.wav",
      "built_in": true
    },
    "c617f6aea4be": {
      "path": "samples/Simulacrum Sounds/1 Shots/Synths/Casio VZ10M/Drums/SNR_VZ10M_2.wav",
      "built_in": true
    },
    "d9cb99fb84e3": {
      "path": "samples/Simulacrum Sounds/1 Shots/Synths/Casio VZ10M/Drums/TOM_VZ10M_1.wav",
      "built_in": true
    },
    "a0f0552f78aa": {
      "path": "samples/Simulacrum Sounds/1 Shots/Synths/Casio VZ10M/Drums/TOM_VZ10M_2.wav",
      "built_in": true
    },
    "ee07ebdec402": {
      "path": "samples/Simulacrum Sounds/1 Shots/Synths/Casio VZ10M/Drums/TOM_VZ10M_3.wav",
      "built_in": true
    },
    "08335799591b": {
      "path": "samples/Simulacrum Sounds/1 Shots/Synths/Casio VZ10M/FX/FX_VZ10M_1.wav",
      "built_in": true
    },
    "245c69397d6e": {
      "path": "samples/Simulacrum Sounds/1 Shots/Synths/Casio VZ10M/Leads and Keys/BEL_VZ10M_1_C7.wav",
      "built_in": true
    },
    "15f2d35eb5bb": {
      "path": "samples/Simulacrum Sounds/1 Shots/Synths/Casio VZ10M/Leads and Keys/LED_VZ10M_1_C4.wav",
      "built_in": true
    },
    "93dfdeea03cf": {
      "path": "samples/Simulacrum Sounds/1 Shots/Synths/Casio VZ10M/Leads and Keys/LED_VZ10M_2_C6.wav",
      "built_in": true
    },
    "561fd4fde2fc": {
      "path": "samples/Simulacrum Sounds/1 Shots/Synths/Casio VZ10M/Leads and Keys/PLK_VZ10M_1_C4.wav",
      "built_in": true
    },
    "e1189c30026f": {
      "path": "samples/Simulacrum Sounds/1 Shots/Synths/EMS VCS3/Bass/BAS_VCS3_10_F1.wav",
      "built_in": true
    },
    "210cc596a6db": {
      "path": "samples/Simulacrum Sounds/1 Shots/Synths/EMS VCS3/Bass/BAS_VCS3_11_F1.wav",
      "built_in": true
    },
    "52a46af7ffa9": {
      "path": "samples/Simulacrum Sounds/1 Shots/Synths/EMS VCS3/Bass/BAS_VCS3_1_F1.wav",
      "built_in": true
    },
    "1abe3b82d55d": {
      "path": "samples/Simulacrum Sounds/1 Shots/Synths/EMS VCS3/Bass/BAS_VCS3_2_F2.wav",
      "built_in": true
    },
    "9e7a14899147": {
      "path": "samples/Simulacrum Sounds/1 Shots/Synths/EMS VCS3/Bass/BAS_VCS3_3_F1.wav",
      "built_in": true
    },
    "4d40a4b3839f": {
      "path": "samples/Simulacrum Sounds/1 Shots/Synths/EMS VCS3/Bass/BAS_VCS3_4_F1.wav",
      "built_in": true
    },
    "0db00e84983f": {
      "path": "samples/Simulacrum Sounds/1 Shots/Synths/EMS VCS3/Bass/BAS_VCS3_5_F1.wav",
      "built_in": true
    },
    "b5bc78a12ecf": {
      "path": "samples/Simulacrum Sounds/1 Shots/Synths/EMS VCS3/Bass/BAS_VCS3_6_F1.wav",
      "built_in": true
    },
    "6f84f3134058": {
      "path": "samples/Simulacrum Sounds/1 Shots/Synths/EMS VCS3/Bass/BAS_VCS3_7_F1.wav",
      "built_in": true
    },
    "e689bf698b20": {
      "path": "samples/Simulacrum Sounds/1 Shots/Synths/EMS VCS3/Bass/BAS_VCS3_8_F1.wav",
      "built_in": true
    },
    "6aadca1cdca3": {
      "path": "samples/Simulacrum Sounds/1 Shots/Synths/EMS VCS3/Bass/BAS_VCS3_9_F1.wav",
      "built_in": true
    },
    "55c6ab639fd8": {
      "path": "samples/Simulacrum Sounds/1 Shots/Synths/EMS VCS3/Drums/HAT_VCS3_1.wav",
      "built_in": true
    },
    "849413603fa8": {
      "path": "samples/Simulacrum Sounds/1 Shots/Synths/EMS VCS3/Drums/HAT_VCS3_2.wav",
      "built_in": true
    },
    "423b32ec600b": {
      "path": "samples/Simulacrum Sounds/1 Shots/Synths/EMS VCS3/Drums/KCK_VCS3_1.wav",
      "built_in": true
    },
    "ea93b8239f09": {
      "path": "samples/Simulacrum Sounds/1 Shots/Synths/EMS VCS3/Drums/SNR_VCS3_1.wav",
      "built_in": true
    },
    "46557dcb13dd": {
      "path": "samples/Simulacrum Sounds/1 Shots/Synths/EMS VCS3/Drums/SNR_VCS3_2.wav",
      "built_in": true
    },
    "5baec8e2710b": {
      "path": "samples/Simulacrum Sounds/1 Shots/Synths/EMS VCS3/FX/FX_VCS3_1.wav",
      "built_in": true
    },
    "8d580f760fdd": {
      "path": "samples/Simulacrum Sounds/1 Shots/Synths/EMS VCS3/FX/FX_VCS3_10.wav",
      "built_in": true
    },
    "5a52ac7176a7": {
      "path": "samples/Simulacrum Sounds/1 Shots/Synths/EMS VCS3/FX/FX_VCS3_11.wav",
      "built_in": true
    },
    "2abc747cd266": {
      "path": "samples/Simulacrum Sounds/1 Shots/Synths/EMS VCS3/FX/FX_VCS3_12.wav",
      "built_in": true
    },
    "a6d68ec7b04a": {
      "path": "samples/Simulacrum Sounds/1 Shots/Synths/EMS VCS3/FX/FX_VCS3_13.wav",
      "built_in": true
    },
    "eb46a850ff86": {
      "path": "samples/Simulacrum Sounds/1 Shots/Synths/EMS VCS3/FX/FX_VCS3_14.wav",
      "built_in": true
    },
    "72dd11f8239d": {
      "path": "samples/Simulacrum Sounds/1 Shots/Synths/EMS VCS3/FX/FX_VCS3_15.wav",
      "built_in": true
    },
    "51f0122b550a": {
      "path": "samples/Simulacrum Sounds/1 Shots/Synths/EMS VCS3/FX/FX_VCS3_16.wav",
      "built_in": true
    },
    "b51b0b8d928e": {
      "path": "samples/Simulacrum Sounds/1 Shots/Synths/EMS VCS3/FX/FX_VCS3_17.wav",
      "built_in": true
    },
    "0c3376421dc6": {
      "path": "samples/Simulacrum Sounds/1 Shots/Synths/EMS VCS3/FX/FX_VCS3_18.wav",
      "built_in": true
    },
    "333563ee42d5": {
      "path": "samples/Simulacrum Sounds/1 Shots/Synths/EMS VCS3/FX/FX_VCS3_19.wav",
      "built_in": true
    },
    "52d581694996": {
      "path": "samples/Simulacrum Sounds/1 Shots/Synths/EMS VCS3/FX/FX_VCS3_3.wav",
      "built_in": true
    },
    "a995c0e1ad72": {
      "path": "samples/Simulacrum Sounds/1 Shots/Synths/EMS VCS3/FX/FX_VCS3_4.wav",
      "built_in": true
    },
    "8b1341efc216": {
      "path": "samples/Simulacrum Sounds/1 Shots/Synths/EMS VCS3/FX/FX_VCS3_5.wav",
      "built_in": true
    },
    "def1b603dd72": {
      "path": "samples/Simulacrum Sounds/1 Shots/Synths/EMS VCS3/FX/FX_VCS3_6.wav",
      "built_in": true
    },
    "c44999af14b8": {
      "path": "samples/Simulacrum Sounds/1 Shots/Synths/EMS VCS3/FX/FX_VCS3_7.wav",
      "built_in": true
    },
    "2f4d8fab9d2c": {
      "path": "samples/Simulacrum Sounds/1 Shots/Synths/EMS VCS3/FX/FX_VCS3_8.wav",
      "built_in": true
    },
    "c73410d18488": {
      "path": "samples/Simulacrum Sounds/1 Shots/Synths/EMS VCS3/FX/FX_VCS3_9.wav",
      "built_in": true
    },
    "5be10aad9014": {
      "path": "samples/Simulacrum Sounds/1 Shots/Synths/EMS VCS3/Leads and Keys/LED_VCS3_1_C4.wav",
      "built_in": true
    },
    "cf7ddd642fd1": {
      "path": "samples/Simulacrum Sounds/1 Shots/Synths/EMS VCS3/Leads and Keys/LED_VCS3_2_C4.wav",
      "built_in": true
    },
    "331f22dfea46": {
      "path": "samples/Simulacrum Sounds/1 Shots/Synths/EMS VCS3/Leads and Keys/LED_VCS3_3_C4.wav",
      "built_in": true
    },
    "559fa298df6a": {
      "path": "samples/Simulacrum Sounds/1 Shots/Synths/EMS VCS3/Leads and Keys/LED_VCS3_4_C4.wav",
      "built_in": true
    },
    "ec6af859db74": {
      "path": "samples/Simulacrum Sounds/1 Shots/Synths/EMS VCS3/Leads and Keys/LED_VCS3_5_C4.wav",
      "built_in": true
    },
    "525bafe9a7fe": {
      "path": "samples/Simulacrum Sounds/1 Shots/Synths/EMS VCS3/Leads and Keys/PLK_VCS3_1_C4.wav",
      "built_in": true
    },
    "664c4291fc62": {
      "path": "samples/Simulacrum Sounds/1 Shots/Synths/EMS VCS3/Leads and Keys/PLK_VCS3_2_C4.wav",
      "built_in": true
    },
    "2e1a59c2157d": {
      "path": "samples/Simulacrum Sounds/1 Shots/Synths/EMS VCS3/Pads/PAD_VCS3_1_C2.wav",
      "built_in": true
    },
    "7f718bf74680": {
      "path": "samples/Simulacrum Sounds/1 Shots/Synths/EMS VCS3/Pads/PAD_VCS3_2_C2.wav",
      "built_in": true
    },
    "10e0e588a45c": {
      "path": "samples/Simulacrum Sounds/1 Shots/Synths/Korg MS-20/Bass/BAS_MS20_10_F1.wav",
      "built_in": true
    },
    "624e726a2cd8": {
      "path": "samples/Simulacrum Sounds/1 Shots/Synths/Korg MS-20/Bass/BAS_MS20_11_F1.wav",
      "built_in": true
    },
    "b838f1c84736": {
      "path": "samples/Simulacrum Sounds/1 Shots/Synths/Korg MS-20/Bass/BAS_MS20_12_F1.wav",
      "built_in": true
    },
    "6d6d7c389081": {
      "path": "samples/Simulacrum Sounds/1 Shots/Synths/Korg MS-20/Bass/BAS_MS20_13_F1.wav",
      "built_in": true
    },
    "99e30666c5c8": {
      "path": "samples/Simulacrum Sounds/1 Shots/Synths/Korg MS-20/Bass/BAS_MS20_14_F1.wav",
      "built_in": true
    },
    "664ba710a5b7": {
      "path": "samples/Simulacrum Sounds/1 Shots/Synths/Korg MS-20/Bass/BAS_MS20_15_F2.wav",
      "built_in": true
    },
    "04ddf934e65c": {
      "path": "samples/Simulacrum Sounds/1 Shots/Synths/Korg MS-20/Bass/BAS_MS20_16_F2.wav",
      "built_in": true
    },
    "b8b78b1da229": {
      "path": "samples/Simulacrum Sounds/1 Shots/Synths/Korg MS-20/Bass/BAS_MS20_1_F1.wav",
      "built_in": true
    },
    "31e5866eb0d8": {
      "path": "samples/Simulacrum Sounds/1 Shots/Synths/Korg MS-20/Bass/BAS_MS20_2_F1.wav",
      "built_in": true
    },
    "b29eb0cb8657": {
      "path": "samples/Simulacrum Sounds/1 Shots/Synths/Korg MS-20/Bass/BAS_MS20_3_F1.wav",
      "built_in": true
    },
    "b7be275dc446": {
      "path": "samples/Simulacrum Sounds/1 Shots/Synths/Korg MS-20/Bass/BAS_MS20_4_F2.wav",
      "built_in": true
    },
    "a0ac80e037ee": {
      "path": "samples/Simulacrum Sounds/1 Shots/Synths/Korg MS-20/Bass/BAS_MS20_5_F1.wav",
      "built_in": true
    },
    "18cbeb6ebf75": {
      "path": "samples/Simulacrum Sounds/1 Shots/Synths/Korg MS-20/Bass/BAS_MS20_6_F1.wav",
      "built_in": true
    },
    "f7b5f50f7e64": {
      "path": "samples/Simulacrum Sounds/1 Shots/Synths/Korg MS-20/Bass/BAS_MS20_7_F1.wav",
      "built_in": true
    },
    "f11c30fbbb3c": {
      "path": "samples/Simulacrum Sounds/1 Shots/Synths/Korg MS-20/Bass/BAS_MS20_8_F1.wav",
      "built_in": true
    },
    "41f6b195681c": {
      "path": "samples/Simulacrum Sounds/1 Shots/Synths/Korg MS-20/Bass/BAS_MS20_9_F1.wav",
      "built_in": true
    },
    "9d7f256af7eb": {
      "path": "samples/Simulacrum Sounds/1 Shots/Synths/Korg MS-20/Drums/CYM_MS20_1.wav",
      "built_in": true
    },
    "fa458fa74ad4": {
      "path": "samples/Simulacrum Sounds/1 Shots/Synths/Korg MS-20/Drums/CYM_MS20_2.wav",
      "built_in": true
    },
    "7ab5e7df9ead": {
      "path": "samples/Simulacrum Sounds/1 Shots/Synths/Korg MS-20/Drums/HAT_MS20_1.wav",
      "built_in": true
    },
    "b1ebda4901ac": {
      "path": "samples/Simulacrum Sounds/1 Shots/Synths/Korg MS-20/Drums/HAT_MS20_2.wav",
      "built_in": true
    },
    "84181c376248": {
      "path": "samples/Simulacrum Sounds/1 Shots/Synths/Korg MS-20/Drums/KCK_MS20_1.wav",
      "built_in": true
    },
    "f406b16650e3": {
      "path": "samples/Simulacrum Sounds/1 Shots/Synths/Korg MS-20/Drums/KCK_MS20_2.wav",
      "built_in": true
    },
    "11170bef6213": {
      "path": "samples/Simulacrum Sounds/1 Shots/Synths/Korg MS-20/Drums/SNR_MS20_1.wav",
      "built_in": true
    },
    "eb38c167d358": {
      "path": "samples/Simulacrum Sounds/1 Shots/Synths/Korg MS-20/FX/FX_MS20_1.wav",
      "built_in": true
    },
    "ebc7e6f8c0b2": {
      "path": "samples/Simulacrum Sounds/1 Shots/Synths/Korg MS-20/FX/FX_MS20_10.wav",
      "built_in": true
    },
    "b0685c711173": {
      "path": "samples/Simulacrum Sounds/1 Shots/Synths/Korg MS-20/FX/FX_MS20_11.wav",
      "built_in": true
    },
    "ed6a8d983e08": {
      "path": "samples/Simulacrum Sounds/1 Shots/Synths/Korg MS-20/FX/FX_MS20_12.wav",
      "built_in": true
    },
    "bf1a690d9e42": {
      "path": "samples/Simulacrum Sounds/1 Shots/Synths/Korg MS-20/FX/FX_MS20_13.wav",
      "built_in": true
    },
    "5270fd3e7577": {
      "path": "samples/Simulacrum Sounds/1 Shots/Synths/Korg MS-20/FX/FX_MS20_14.wav",
      "built_in": true
    },
    "bb75168e09e7": {
      "path": "samples/Simulacrum Sounds/1 Shots/Synths/Korg MS-20/FX/FX_MS20_15.wav",
      "built_in": true
    },
    "d45fab29f34c": {
      "path": "samples/Simulacrum Sounds/1 Shots/Synths/Korg MS-20/FX/FX_MS20_2.wav",
      "built_in": true
    },
    "54307b3c184a": {
      "path": "samples/Simulacrum Sounds/1 Shots/Synths/Korg MS-20/FX/FX_MS20_3.wav",
      "built_in": true
    },
    "a51755f8b1c4": {
      "path": "samples/Simulacrum Sounds/1 Shots/Synths/Korg MS-20/FX/FX_MS20_4.wav",
      "built_in": true
    },
    "f181abb27303": {
      "path": "samples/Simulacrum Sounds/1 Shots/Synths/Korg MS-20/FX/FX_MS20_5.wav",
      "built_in": true
    },
    "b4a0de62669b": {
      "path": "samples/Simulacrum Sounds/1 Shots/Synths/Korg MS-20/FX/FX_MS20_6.wav",
      "built_in": true
    },
    "a5924acdb42a": {
      "path": "samples/Simulacrum Sounds/1 Shots/Synths/Korg MS-20/FX/FX_MS20_7.wav",
      "built_in": true
    },
    "2e7d11459a5e": {
      "path": "samples/Simulacrum Sounds/1 Shots/Synths/Korg MS-20/FX/FX_MS20_8.wav",
      "built_in": true
    },
    "64bcccadcf61": {
      "path": "samples/Simulacrum Sounds/1 Shots/Synths/Korg MS-20/FX/FX_MS20_9.wav",
      "built_in": true
    },
    "f11c0483a39a": {
      "path": "samples/Simulacrum Sounds/1 Shots/Synths/Korg MS-20/Leads and Keys/LED_MS20_1_C4.wav",
      "built_in": true
    },
    "b3e1e40955d4": {
      "path": "samples/Simulacrum Sounds/1 Shots/Synths/Korg MS-20/Leads and Keys/LED_MS20_2_C4.wav",
      "built_in": true
    },
    "ad1c03a45892": {
      "path": "samples/Simulacrum Sounds/1 Shots/Synths/Korg MS-20/Leads and Keys/LED_MS20_3_C3.wav",
      "built_in": true
    },
    "f5b9d43b51ba": {
      "path": "samples/Simulacrum Sounds/1 Shots/Synths/Korg MS-20/Leads and Keys/LED_MS20_4_C3.wav",
      "built_in": true
    },
    "f6a9579031f3": {
      "path": "samples/Simulacrum Sounds/1 Shots/Synths/Korg MS-20/Leads and Keys/LED_MS20_5_C3.wav",
      "built_in": true
    },
    "02131c2e852f": {
      "path": "samples/Simulacrum Sounds/1 Shots/Synths/Korg MS-20/Leads and Keys/LED_MS20_6_C3.wav",
      "built_in": true
    },
    "0ad132a34968": {
      "path": "samples/Simulacrum Sounds/1 Shots/Synths/Korg MS-20/Leads and Keys/LED_MS20_7_C3.wav",
      "built_in": true
    },
    "92535417ff6b": {
      "path": "samples/Simulacrum Sounds/1 Shots/Synths/Korg MS-20/Leads and Keys/PLK_MS20_1_C4.wav",
      "built_in": true
    },
    "78fc4c4382d3": {
      "path": "samples/Simulacrum Sounds/1 Shots/Synths/Korg MS-20/Pads/PAD_MS20_1_C3.wav",
      "built_in": true
    },
    "d726afcd8816": {
      "path": "samples/Simulacrum Sounds/1 Shots/Synths/Korg MS-20/Pads/PAD_MS20_2_C3.wav",
      "built_in": true
    },
    "685ca5c2f38d": {
      "path": "samples/Simulacrum Sounds/1 Shots/Synths/Korg MS-20/Pads/PAD_MS20_3_C2.wav",
      "built_in": true
    },
    "25f3ac724030": {
      "path": "samples/Simulacrum Sounds/1 Shots/Synths/Korg MS-20/Pads/PAD_MS20_4_C2.wav",
      "built_in": true
    },
    "90ccfe121cb9": {
      "path": "samples/Simulacrum Sounds/1 Shots/Synths/Korg MS-20/Pads/PAD_MS20_5_C2.wav",
      "built_in": true
    },
    "a380c8d4f760": {
      "path": "samples/Simulacrum Sounds/1 Shots/Synths/Moog Minimoog/Bass/BAS_Mini_10_F1.wav",
      "built_in": true
    },
    "aba456cfbecd": {
      "path": "samples/Simulacrum Sounds/1 Shots/Synths/Moog Minimoog/Bass/BAS_Mini_11_F1.wav",
      "built_in": true
    },
    "b18a00fce9da": {
      "path": "samples/Simulacrum Sounds/1 Shots/Synths/Moog Minimoog/Bass/BAS_Mini_12_F2.wav",
      "built_in": true
    },
    "a9dc6c55c7cb": {
      "path": "samples/Simulacrum Sounds/1 Shots/Synths/Moog Minimoog/Bass/BAS_Mini_13_F2.wav",
      "built_in": true
    },
    "3e9aef0879e7": {
      "path": "samples/Simulacrum Sounds/1 Shots/Synths/Moog Minimoog/Bass/BAS_Mini_1_F1.wav",
      "built_in": true
    },
    "2f1adcd624c6": {
      "path": "samples/Simulacrum Sounds/1 Shots/Synths/Moog Minimoog/Bass/BAS_Mini_2_F1.wav",
      "built_in": true
    },
    "72a06e932728": {
      "path": "samples/Simulacrum Sounds/1 Shots/Synths/Moog Minimoog/Bass/BAS_Mini_3_F1.wav",
      "built_in": true
    },
    "146756ca15bd": {
      "path": "samples/Simulacrum Sounds/1 Shots/Synths/Moog Minimoog/Bass/BAS_Mini_4_F1.wav",
      "built_in": true
    },
    "845bb1e41ab9": {
      "path": "samples/Simulacrum Sounds/1 Shots/Synths/Moog Minimoog/Bass/BAS_Mini_5_F1.wav",
      "built_in": true
    },
    "12ccf15abea1": {
      "path": "samples/Simulacrum Sounds/1 Shots/Synths/Moog Minimoog/Bass/BAS_Mini_6_F1.wav",
      "built_in": true
    },
    "0da1aea92f37": {
      "path": "samples/Simulacrum Sounds/1 Shots/Synths/Moog Minimoog/Bass/BAS_Mini_7_F1.wav",
      "built_in": true
    },
    "b72084673a58": {
      "path": "samples/Simulacrum Sounds/1 Shots/Synths/Moog Minimoog/Bass/BAS_Mini_8_F1.wav",
      "built_in": true
    },
    "d53cb6998b58": {
      "path": "samples/Simulacrum Sounds/1 Shots/Synths/Moog Minimoog/Bass/BAS_Mini_9_F1.wav",
      "built_in": true
    },
    "a6aa49d82925": {
      "path": "samples/Simulacrum Sounds/1 Shots/Synths/Moog Minimoog/Drums/CYM_Mini_1.wav",
      "built_in": true
    },
    "4e1d367e5ae9": {
      "path": "samples/Simulacrum Sounds/1 Shots/Synths/Moog Minimoog/Drums/CYM_Mini_2.wav",
      "built_in": true
    },
    "b6ac1a7a9df0": {
      "path": "samples/Simulacrum Sounds/1 Shots/Synths/Moog Minimoog/Drums/HAT_Mini_1.wav",
      "built_in": true
    },
    "afc82c7689a1": {
      "path": "samples/Simulacrum Sounds/1 Shots/Synths/Moog Minimoog/Drums/HAT_Mini_2.wav",
      "built_in": true
    },
    "769434373381": {
      "path": "samples/Simulacrum Sounds/1 Shots/Synths/Moog Minimoog/Drums/HAT_Mini_3.wav",
      "built_in": true
    },
    "a38d8260865a": {
      "path": "samples/Simulacrum Sounds/1 Shots/Synths/Moog Minimoog/Drums/KCK_Mini_1.wav",
      "built_in": true
    },
    "cdbd53dc048b": {
      "path": "samples/Simulacrum Sounds/1 Shots/Synths/Moog Minimoog/Drums/KCK_Mini_2.wav",
      "built_in": true
    },
    "a190bdb867c8": {
      "path": "samples/Simulacrum Sounds/1 Shots/Synths/Moog Minimoog/Drums/KCK_Mini_3.wav",
      "built_in": true
    },
    "64c709cac056": {
      "path": "samples/Simulacrum Sounds/1 Shots/Synths/Moog Minimoog/Drums/KCK_Mini_4.wav",
      "built_in": true
    },
    "5c32ceac1f1a": {
      "path": "samples/Simulacrum Sounds/1 Shots/Synths/Moog Minimoog/Drums/KCK_Mini_5.wav",
      "built_in": true
    },
    "66c6f17c18ea": {
      "path": "samples/Simulacrum Sounds/1 Shots/Synths/Moog Minimoog/Drums/SNR_Mini_1.wav",
      "built_in": true
    },
    "60763c6126b5": {
      "path": "samples/Simulacrum Sounds/1 Shots/Synths/Moog Minimoog/Drums/SNR_Mini_2.wav",
      "built_in": true
    },
    "3da5f02a0b9f": {
      "path": "samples/Simulacrum Sounds/1 Shots/Synths/Moog Minimoog/Drums/SNR_Mini_3.wav",
      "built_in": true
    },
    "06fb1ccb250a": {
      "path": "samples/Simulacrum Sounds/1 Shots/Synths/Moog Minimoog/Drums/SNR_Mini_4.wav",
      "built_in": true
    },
    "54ed7522c369": {
      "path": "samples/Simulacrum Sounds/1 Shots/Synths/Moog Minimoog/FX/FX_Mini_1.wav",
      "built_in": true
    },
    "54fb74951b11": {
      "path": "samples/Simulacrum Sounds/1 Shots/Synths/Moog Minimoog/FX/FX_Mini_2.wav",
      "built_in": true
    },
    "02bfa7ab7457": {
      "path": "samples/Simulacrum Sounds/1 Shots/Synths/Moog Minimoog/FX/FX_Mini_3.wav",
      "built_in": true
    },
    "a0eebe861754": {
      "path": "samples/Simulacrum Sounds/1 Shots/Synths/Moog Minimoog/FX/FX_Mini_4.wav",
      "built_in": true
    },
    "d4153752651e": {
      "path": "samples/Simulacrum Sounds/1 Shots/Synths/Moog Minimoog/Leads and Keys/LED_Mini_1_C5.wav",
      "built_in": true
    },
    "d65c0bf68548": {
      "path": "samples/Simulacrum Sounds/1 Shots/Synths/Moog Minimoog/Leads and Keys/LED_Mini_2_C4.wav",
      "built_in": true
    },
    "a12c33c946cb": {
      "path": "samples/Simulacrum Sounds/1 Shots/Synths/Moog Minimoog/Leads and Keys/LED_Mini_3_C5.wav",
      "built_in": true
    },
    "3798f3e91365": {
      "path": "samples/Simulacrum Sounds/1 Shots/Synths/Moog Minimoog/Leads and Keys/LED_Mini_5_C3.wav",
      "built_in": true
    },
    "99834aae2e48": {
      "path": "samples/Simulacrum Sounds/1 Shots/Synths/Moog Minimoog/Leads and Keys/LED_Mini_6_C5.wav",
      "built_in": true
    },
    "0dae71a6e8a8": {
      "path": "samples/Simulacrum Sounds/1 Shots/Synths/Moog Minimoog/Leads and Keys/PLK_Mini_1_C2.wav",
      "built_in": true
    },
    "0a3f83529662": {
      "path": "samples/Simulacrum Sounds/1 Shots/Synths/Moog Minimoog/Leads and Keys/PLK_Mini_2_C4.wav",
      "built_in": true
    },
    "c23b11901645": {
      "path": "samples/Simulacrum Sounds/1 Shots/Synths/Moog Minimoog/Leads and Keys/PLK_Mini_3_C3.wav",
      "built_in": true
    },
    "a13ee31a993f": {
      "path": "samples/Simulacrum Sounds/1 Shots/Synths/Moog Minimoog/Leads and Keys/PLK_Mini_4_C4.wav",
      "built_in": true
    },
    "f49efc87f0d1": {
      "path": "samples/Simulacrum Sounds/1 Shots/Synths/Moog Minimoog/Pads/PAD_Mini_10_C2.wav",
      "built_in": true
    },
    "6ec56dfd6075": {
      "path": "samples/Simulacrum Sounds/1 Shots/Synths/Moog Minimoog/Pads/PAD_Mini_1_C3.wav",
      "built_in": true
    },
    "809c5e6e1b7b": {
      "path": "samples/Simulacrum Sounds/1 Shots/Synths/Moog Minimoog/Pads/PAD_Mini_2_C2.wav",
      "built_in": true
    },
    "073fc656d076": {
      "path": "samples/Simulacrum Sounds/1 Shots/Synths/Moog Minimoog/Pads/PAD_Mini_3_C2.wav",
      "built_in": true
    },
    "4a1aec5e3233": {
      "path": "samples/Simulacrum Sounds/1 Shots/Synths/Moog Minimoog/Pads/PAD_Mini_4_C2.wav",
      "built_in": true
    },
    "619f6965621e": {
      "path": "samples/Simulacrum Sounds/1 Shots/Synths/Moog Minimoog/Pads/PAD_Mini_5_C1.wav",
      "built_in": true
    },
    "0223a304abe1": {
      "path": "samples/Simulacrum Sounds/1 Shots/Synths/Moog Minimoog/Pads/PAD_Mini_6_C2.wav",
      "built_in": true
    },
    "2ddaa4f112ec": {
      "path": "samples/Simulacrum Sounds/1 Shots/Synths/Moog Minimoog/Pads/PAD_Mini_7_C2.wav",
      "built_in": true
    },
    "6a8d91cebdcd": {
      "path": "samples/Simulacrum Sounds/1 Shots/Synths/Moog Minimoog/Pads/PAD_Mini_8_C1.wav",
      "built_in": true
    },
    "2a7c939143b5": {
      "path": "samples/Simulacrum Sounds/1 Shots/Synths/Moog Minimoog/Pads/PAD_Mini_9_C1.wav",
      "built_in": true
    },
    "80b7a1a7f7bb": {
      "path": "samples/Simulacrum Sounds/1 Shots/Synths/Oberheim OB-Xa/Bass/BAS_OBXA_1_F1.wav",
      "built_in": true
    },
    "c8fb38a09d52": {
      "path": "samples/Simulacrum Sounds/1 Shots/Synths/Oberheim OB-Xa/Bass/BAS_OBXA_2_F1.wav",
      "built_in": true
    },
    "3a977bc9473e": {
      "path": "samples/Simulacrum Sounds/1 Shots/Synths/Oberheim OB-Xa/Bass/BAS_OBXA_3_F1.wav",
      "built_in": true
    },
    "83deab976ffc": {
      "path": "samples/Simulacrum Sounds/1 Shots/Synths/Oberheim OB-Xa/Bass/BAS_OBXA_4_F1.wav",
      "built_in": true
    },
    "c7db36eea1aa": {
      "path": "samples/Simulacrum Sounds/1 Shots/Synths/Oberheim OB-Xa/Bass/BAS_OBXA_5_F1.wav",
      "built_in": true
    },
    "edcd0614087b": {
      "path": "samples/Simulacrum Sounds/1 Shots/Synths/Oberheim OB-Xa/Bass/BAS_OBXA_6_F1.wav",
      "built_in": true
    },
    "4911a90c8026": {
      "path": "samples/Simulacrum Sounds/1 Shots/Synths/Oberheim OB-Xa/Bass/BAS_OBXA_7_F1.wav",
      "built_in": true
    },
    "4bc5bf1c64ce": {
      "path": "samples/Simulacrum Sounds/1 Shots/Synths/Oberheim OB-Xa/Bass/BAS_OBXA_8_F2.wav",
      "built_in": true
    },
    "212c635c6b41": {
      "path": "samples/Simulacrum Sounds/1 Shots/Synths/Oberheim OB-Xa/Drums/BNG_OBXA_1.wav",
      "built_in": true
    },
    "af2cb2fe859c": {
      "path": "samples/Simulacrum Sounds/1 Shots/Synths/Oberheim OB-Xa/Drums/BNG_OBXA_2.wav",
      "built_in": true
    },
    "c408f4dedeb2": {
      "path": "samples/Simulacrum Sounds/1 Shots/Synths/Oberheim OB-Xa/Drums/BNG_OBXA_3.wav",
      "built_in": true
    },
    "31e2febeb740": {
      "path": "samples/Simulacrum Sounds/1 Shots/Synths/Oberheim OB-Xa/Drums/CNG_OBXA_1.wav",
      "built_in": true
    },
    "32be35504a37": {
      "path": "samples/Simulacrum Sounds/1 Shots/Synths/Oberheim OB-Xa/Drums/CNG_OBXA_2.wav",
      "built_in": true
    },
    "2501165851b6": {
      "path": "samples/Simulacrum Sounds/1 Shots/Synths/Oberheim OB-Xa/Drums/CNG_OBXA_3.wav",
      "built_in": true
    },
    "bf444c2f6007": {
      "path": "samples/Simulacrum Sounds/1 Shots/Synths/Oberheim OB-Xa/Drums/KCK_OBXA_1.wav",
      "built_in": true
    },
    "49f3505822b6": {
      "path": "samples/Simulacrum Sounds/1 Shots/Synths/Oberheim OB-Xa/Drums/PRC_OBXA_1.wav",
      "built_in": true
    },
    "2598d200f051": {
      "path": "samples/Simulacrum Sounds/1 Shots/Synths/Oberheim OB-Xa/Drums/PRC_OBXA_2.wav",
      "built_in": true
    },
    "ff82249d8d0b": {
      "path": "samples/Simulacrum Sounds/1 Shots/Synths/Oberheim OB-Xa/Keys/HNS_OBXA_1_C5.wav",
      "built_in": true
    },
    "91ade8118eb4": {
      "path": "samples/Simulacrum Sounds/1 Shots/Synths/Oberheim OB-Xa/Keys/KEY_OBXA_1_C4.wav",
      "built_in": true
    },
    "965dd864bb8b": {
      "path": "samples/Simulacrum Sounds/1 Shots/Synths/Oberheim OB-Xa/Keys/KEY_OBXA_2_C5.wav",
      "built_in": true
    },
    "77fc3f7270b4": {
      "path": "samples/Simulacrum Sounds/1 Shots/Synths/Oberheim OB-Xa/Keys/KEY_OBXA_3_C4.wav",
      "built_in": true
    },
    "efbe748cba71": {
      "path": "samples/Simulacrum Sounds/1 Shots/Synths/Oberheim OB-Xa/Keys/KEY_OBXA_4_C6.wav",
      "built_in": true
    },
    "08905f0c3b3e": {
      "path": "samples/Simulacrum Sounds/1 Shots/Synths/Oberheim OB-Xa/Keys/KEY_OBXA_5_C4.wav",
      "built_in": true
    },
    "7535ea53517c": {
      "path": "samples/Simulacrum Sounds/1 Shots/Synths/Oberheim OB-Xa/Keys/LED_OBXA_1_C6.wav",
      "built_in": true
    },
    "31b96ab361e6": {
      "path": "samples/Simulacrum Sounds/1 Shots/Synths/Oberheim OB-Xa/Keys/LED_OBXA_2_C2.wav",
      "built_in": true
    },
    "5a3d0a160b9f": {
      "path": "samples/Simulacrum Sounds/1 Shots/Synths/Oberheim OB-Xa/Keys/PLK_OBXA_1_C4.wav",
      "built_in": true
    },
    "2895103cc35c": {
      "path": "samples/Simulacrum Sounds/1 Shots/Synths/Oberheim OB-Xa/Keys/PLK_OBXA_2_C5.wav",
      "built_in": true
    },
    "f760d9209bbd": {
      "path": "samples/Simulacrum Sounds/1 Shots/Synths/Oberheim OB-Xa/Keys/PLK_OBXA_3_C4.wav",
      "built_in": true
    },
    "6d841bce74f8": {
      "path": "samples/Simulacrum Sounds/1 Shots/Synths/Oberheim OB-Xa/Keys/PLK_OBXA_4_C6.wav",
      "built_in": true
    },
    "36a8e1532da6": {
      "path": "samples/Simulacrum Sounds/1 Shots/Synths/Oberheim OB-Xa/Keys/PLK_OBXA_5_C4.wav",
      "built_in": true
    },
    "8a31e165de3a": {
      "path": "samples/Simulacrum Sounds/1 Shots/Synths/Oberheim OB-Xa/Keys/PLK_OBXA_6_C4.wav",
      "built_in": true
    },
    "e6d78b0e5328": {
      "path": "samples/Simulacrum Sounds/1 Shots/Synths/Oberheim OB-Xa/Keys/STB_OBXA_1_C2.wav",
      "built_in": true
    },
    "93b4cacec8a8": {
      "path": "samples/Simulacrum Sounds/1 Shots/Synths/Oberheim OB-Xa/Keys/STB_OBXA_2_C2.wav",
      "built_in": true
    },
    "fc7924189af2": {
      "path": "samples/Simulacrum Sounds/1 Shots/Synths/Oberheim OB-Xa/Keys/STB_OBXA_3_C2.wav",
      "built_in": true
    },
    "39877891b4c1": {
      "path": "samples/Simulacrum Sounds/1 Shots/Synths/Oberheim OB-Xa/Keys/STB_OBXA_4_C5.wav",
      "built_in": true
    },
    "ed1846f44a0b": {
      "path": "samples/Simulacrum Sounds/1 Shots/Synths/Oberheim OB-Xa/Keys/STB_OBXA_5_C3.wav",
      "built_in": true
    },
    "64177ab38bcd": {
      "path": "samples/Simulacrum Sounds/1 Shots/Synths/Oberheim OB-Xa/Keys/STB_OBXA_6_C2.wav",
      "built_in": true
    },
    "e785c63883af": {
      "path": "samples/Simulacrum Sounds/1 Shots/Synths/Oberheim OB-Xa/Keys/STB_OBXA_7_C4.wav",
      "built_in": true
    },
    "bf9d588e93bd": {
      "path": "samples/Simulacrum Sounds/1 Shots/Synths/Oberheim OB-Xa/Pads/CHO_OBXA_1_C4.wav",
      "built_in": true
    },
    "cf02b13bc951": {
      "path": "samples/Simulacrum Sounds/1 Shots/Synths/Oberheim OB-Xa/Pads/CHO_OBXA_2_C3.wav",
      "built_in": true
    },
    "c1482ef26d0f": {
      "path": "samples/Simulacrum Sounds/1 Shots/Synths/Oberheim OB-Xa/Pads/PAD_OBXA_1_C2.wav",
      "built_in": true
    },
    "9a22e3e5efe0": {
      "path": "samples/Simulacrum Sounds/1 Shots/Synths/Oberheim OB-Xa/Pads/PAD_OBXA_2_C2.wav",
      "built_in": true
    },
    "7c715b98ab74": {
      "path": "samples/Simulacrum Sounds/1 Shots/Synths/Oberheim OB-Xa/Pads/PAD_OBXA_3_C2.wav",
      "built_in": true
    },
    "ee13ff528a61": {
      "path": "samples/Simulacrum Sounds/1 Shots/Synths/Oberheim OB-Xa/Pads/PAD_OBXA_4_C3.wav",
      "built_in": true
    },
    "2ea5a5b6c098": {
      "path": "samples/Simulacrum Sounds/1 Shots/Synths/Oberheim OB-Xa/Pads/PAD_OBXA_5_C2.wav",
      "built_in": true
    },
    "8fccb33164a5": {
      "path": "samples/Simulacrum Sounds/1 Shots/Synths/Oberheim OB-Xa/Pads/PAD_OBXA_6_C2.wav",
      "built_in": true
    },
    "23c81eefb5dd": {
      "path": "samples/Simulacrum Sounds/1 Shots/Synths/Oberheim OB-Xa/Pads/STR_OBXA_1_C2.wav",
      "built_in": true
    },
    "17db176860b7": {
      "path": "samples/Simulacrum Sounds/1 Shots/Synths/Oberheim OB-Xa/Pads/STR_OBXA_2_C2.wav",
      "built_in": true
    },
    "c0fe2aae6d56": {
      "path": "samples/Simulacrum Sounds/1 Shots/Synths/Oberheim OB-Xa/Pads/STR_OBXA_3_C2.wav",
      "built_in": true
    },
    "017971347afa": {
      "path": "samples/Simulacrum Sounds/1 Shots/Synths/Oberheim OB-Xa/Pads/STR_OBXA_4_C4.wav",
      "built_in": true
    },
    "bd6f571ad4b9": {
      "path": "samples/Simulacrum Sounds/1 Shots/Synths/PPG Wave 2_2/Bass/BAS_PPG_1_F1.wav",
      "built_in": true
    },
    "cbddaa72c846": {
      "path": "samples/Simulacrum Sounds/1 Shots/Synths/PPG Wave 2_2/Bass/BAS_PPG_2_F1.wav",
      "built_in": true
    },
    "76fbe6514844": {
      "path": "samples/Simulacrum Sounds/1 Shots/Synths/PPG Wave 2_2/Bass/BAS_PPG_3_F1.wav",
      "built_in": true
    },
    "ba0617368320": {
      "path": "samples/Simulacrum Sounds/1 Shots/Synths/PPG Wave 2_2/Bass/BAS_PPG_4_F1.wav",
      "built_in": true
    },
    "6e77b3557517": {
      "path": "samples/Simulacrum Sounds/1 Shots/Synths/PPG Wave 2_2/Bass/BAS_PPG_5_F1.wav",
      "built_in": true
    },
    "f0992d429cb6": {
      "path": "samples/Simulacrum Sounds/1 Shots/Synths/PPG Wave 2_2/Bass/BAS_PPG_6_F1.wav",
      "built_in": true
    },
    "b5187ea26bc8": {
      "path": "samples/Simulacrum Sounds/1 Shots/Synths/PPG Wave 2_2/Bass/BAS_PPG_7_F1.wav",
      "built_in": true
    },
    "49bfd74f9e67": {
      "path": "samples/Simulacrum Sounds/1 Shots/Synths/PPG Wave 2_2/Leads and Keys/BEL_PPG_1_C6.wav",
      "built_in": true
    },
    "998795be5924": {
      "path": "samples/Simulacrum Sounds/1 Shots/Synths/PPG Wave 2_2/Leads and Keys/KEY_PPG_1_C5.wav",
      "built_in": true
    },
    "78ce54368173": {
      "path": "samples/Simulacrum Sounds/1 Shots/Synths/PPG Wave 2_2/Leads and Keys/KEY_PPG_2_C6.wav",
      "built_in": true
    },
    "1eccf2c47f2f": {
      "path": "samples/Simulacrum Sounds/1 Shots/Synths/PPG Wave 2_2/Leads and Keys/KEY_PPG_3_C4.wav",
      "built_in": true
    },
    "c1ba82ae6b08": {
      "path": "samples/Simulacrum Sounds/1 Shots/Synths/PPG Wave 2_2/Leads and Keys/KEY_PPG_4_C5.wav",
      "built_in": true
    },
    "80bd1f11a328": {
      "path": "samples/Simulacrum Sounds/1 Shots/Synths/PPG Wave 2_2/Pads/PAD_PPG_10_C3.wav",
      "built_in": true
    },
    "c3a47a6f5834": {
      "path": "samples/Simulacrum Sounds/1 Shots/Synths/PPG Wave 2_2/Pads/PAD_PPG_11_C3.wav",
      "built_in": true
    },
    "5d73935fa59d": {
      "path": "samples/Simulacrum Sounds/1 Shots/Synths/PPG Wave 2_2/Pads/PAD_PPG_12_C4.wav",
      "built_in": true
    },
    "272d8ae6697b": {
      "path": "samples/Simulacrum Sounds/1 Shots/Synths/PPG Wave 2_2/Pads/PAD_PPG_13_C1.wav",
      "built_in": true
    },
    "d6cf604ab716": {
      "path": "samples/Simulacrum Sounds/1 Shots/Synths/PPG Wave 2_2/Pads/PAD_PPG_14_C2.wav",
      "built_in": true
    },
    "24861b942681": {
      "path": "samples/Simulacrum Sounds/1 Shots/Synths/PPG Wave 2_2/Pads/PAD_PPG_15_C2.wav",
      "built_in": true
    },
    "8ffd80ddf646": {
      "path": "samples/Simulacrum Sounds/1 Shots/Synths/PPG Wave 2_2/Pads/PAD_PPG_16_C2.wav",
      "built_in": true
    },
    "2bfc2ac0e8e5": {
      "path": "samples/Simulacrum Sounds/1 Shots/Synths/PPG Wave 2_2/Pads/PAD_PPG_1_C2.wav",
      "built_in": true
    },
    "811bce411ab5": {
      "path": "samples/Simulacrum Sounds/1 Shots/Synths/PPG Wave 2_2/Pads/PAD_PPG_2_C3.wav",
      "built_in": true
    },
    "75ead7ea0504": {
      "path": "samples/Simulacrum Sounds/1 Shots/Synths/PPG Wave 2_2/Pads/PAD_PPG_3_C2.wav",
      "built_in": true
    },
    "7230bb4fb5fb": {
      "path": "samples/Simulacrum Sounds/1 Shots/Synths/PPG Wave 2_2/Pads/PAD_PPG_4_C4.wav",
      "built_in": true
    },
    "62fd3e2a4a90": {
      "path": "samples/Simulacrum Sounds/1 Shots/Synths/PPG Wave 2_2/Pads/PAD_PPG_5_C2.wav",
      "built_in": true
    },
    "bc338686ef98": {
      "path": "samples/Simulacrum Sounds/1 Shots/Synths/PPG Wave 2_2/Pads/PAD_PPG_6_C3.wav",
      "built_in": true
    },
    "0770be2676d5": {
      "path": "samples/Simulacrum Sounds/1 Shots/Synths/PPG Wave 2_2/Pads/PAD_PPG_7_C2.wav",
      "built_in": true
    },
    "fd75a5051257": {
      "path": "samples/Simulacrum Sounds/1 Shots/Synths/PPG Wave 2_2/Pads/PAD_PPG_8_C2.wav",
      "built_in": true
    },
    "228175433e98": {
      "path": "samples/Simulacrum Sounds/1 Shots/Synths/PPG Wave 2_2/Pads/PAD_PPG_9_C4.wav",
      "built_in": true
    },
    "2c4a5ba27b12": {
      "path": "samples/Simulacrum Sounds/1 Shots/Synths/PPG Wave 2_2/Pads/STR_PPG_1_C2.wav",
      "built_in": true
    },
    "06e4d7989689": {
      "path": "samples/Simulacrum Sounds/1 Shots/Synths/Roland MKS-80/Bass/BAS_MKS80_10_F1.wav",
      "built_in": true
    },
    "f99bdcda695f": {
      "path": "samples/Simulacrum Sounds/1 Shots/Synths/Roland MKS-80/Bass/BAS_MKS80_11_F1.wav",
      "built_in": true
    },
    "4d6131a246a7": {
      "path": "samples/Simulacrum Sounds/1 Shots/Synths/Roland MKS-80/Bass/BAS_MKS80_12_F1.wav",
      "built_in": true
    },
    "c1b8e6da6c69": {
      "path": "samples/Simulacrum Sounds/1 Shots/Synths/Roland MKS-80/Bass/BAS_MKS80_1_F1.wav",
      "built_in": true
    },
    "eb1c7b5af72b": {
      "path": "samples/Simulacrum Sounds/1 Shots/Synths/Roland MKS-80/Bass/BAS_MKS80_2_F1.wav",
      "built_in": true
    },
    "63196c868fbb": {
      "path": "samples/Simulacrum Sounds/1 Shots/Synths/Roland MKS-80/Bass/BAS_MKS80_3_F1.wav",
      "built_in": true
    },
    "175d9853c7d1": {
      "path": "samples/Simulacrum Sounds/1 Shots/Synths/Roland MKS-80/Bass/BAS_MKS80_4_F1.wav",
      "built_in": true
    },
    "1d6c053c551f": {
      "path": "samples/Simulacrum Sounds/1 Shots/Synths/Roland MKS-80/Bass/BAS_MKS80_5_F1.wav",
      "built_in": true
    },
    "70840e5bcd18": {
      "path": "samples/Simulacrum Sounds/1 Shots/Synths/Roland MKS-80/Bass/BAS_MKS80_6_F1.wav",
      "built_in": true
    },
    "0d567b9582f1": {
      "path": "samples/Simulacrum Sounds/1 Shots/Synths/Roland MKS-80/Bass/BAS_MKS80_7_F1.wav",
      "built_in": true
    },
    "416a8e5d9a6f": {
      "path": "samples/Simulacrum Sounds/1 Shots/Synths/Roland MKS-80/Bass/BAS_MKS80_8_F1.wav",
      "built_in": true
    },
    "c8abd24e9024": {
      "path": "samples/Simulacrum Sounds/1 Shots/Synths/Roland MKS-80/Bass/BAS_MKS80_9_F1.wav",
      "built_in": true
    },
    "bcfe171be635": {
      "path": "samples/Simulacrum Sounds/1 Shots/Synths/Roland MKS-80/Drums/HAT_MKS80_1.wav",
      "built_in": true
    },
    "fa761bfc82df": {
      "path": "samples/Simulacrum Sounds/1 Shots/Synths/Roland MKS-80/Drums/HAT_MKS80_2.wav",
      "built_in": true
    },
    "d72df4add078": {
      "path": "samples/Simulacrum Sounds/1 Shots/Synths/Roland MKS-80/Drums/KCK_MKS80_1.wav",
      "built_in": true
    },
    "96a572698080": {
      "path": "samples/Simulacrum Sounds/1 Shots/Synths/Roland MKS-80/Drums/KCK_MKS80_2.wav",
      "built_in": true
    },
    "af92a287af10": {
      "path": "samples/Simulacrum Sounds/1 Shots/Synths/Roland MKS-80/Drums/KCK_MKS80_3.wav",
      "built_in": true
    },
    "ecd8f0e52279": {
      "path": "samples/Simulacrum Sounds/1 Shots/Synths/Roland MKS-80/Drums/PRC_MKS80_1.wav",
      "built_in": true
    },
    "e412379c8b2c": {
      "path": "samples/Simulacrum Sounds/1 Shots/Synths/Roland MKS-80/Drums/PRC_MKS80_2.wav",
      "built_in": true
    },
    "81d6b10394ce": {
      "path": "samples/Simulacrum Sounds/1 Shots/Synths/Roland MKS-80/Drums/SNR_MKS80_1.wav",
      "built_in": true
    },
    "6feca7bf869f": {
      "path": "samples/Simulacrum Sounds/1 Shots/Synths/Roland MKS-80/Drums/SNR_MKS80_2.wav",
      "built_in": true
    },
    "e287f69561d7": {
      "path": "samples/Simulacrum Sounds/1 Shots/Synths/Roland MKS-80/Drums/TOM_MKS80_1.wav",
      "built_in": true
    },
    "7d11164b643a": {
      "path": "samples/Simulacrum Sounds/1 Shots/Synths/Roland MKS-80/Drums/TOM_MKS80_2.wav",
      "built_in": true
    },
    "b9a1f5ccc87d": {
      "path": "samples/Simulacrum Sounds/1 Shots/Synths/Roland MKS-80/Drums/TOM_MKS80_3.wav",
      "built_in": true
    },
    "debfd13e74a6": {
      "path": "samples/Simulacrum Sounds/1 Shots/Synths/Roland MKS-80/FX/FX_MKS80_1.wav",
      "built_in": true
    },
    "bf443a400a2d": {
      "path": "samples/Simulacrum Sounds/1 Shots/Synths/Roland MKS-80/FX/FX_MKS80_2.wav",
      "built_in": true
    },
    "b81a5cc6abdd": {
      "path": "samples/Simulacrum Sounds/1 Shots/Synths/Roland MKS-80/FX/FX_MKS80_3.wav",
      "built_in": true
    },
    "e620e1c1dd0d": {
      "path": "samples/Simulacrum Sounds/1 Shots/Synths/Roland MKS-80/Leads and Keys/GLX_MKS80_1_C7.wav",
      "built_in": true
    },
    "820b94d8a62e": {
      "path": "samples/Simulacrum Sounds/1 Shots/Synths/Roland MKS-80/Leads and Keys/LED_MKS80_1_C5.wav",
      "built_in": true
    },
    "19574f723e6b": {
      "path": "samples/Simulacrum Sounds/1 Shots/Synths/Roland MKS-80/Leads and Keys/LED_MKS80_2_C4.wav",
      "built_in": true
    },
    "61d15bbf967b": {
      "path": "samples/Simulacrum Sounds/1 Shots/Synths/Roland MKS-80/Leads and Keys/PLK_MKS80_1_C6.wav",
      "built_in": true
    },
    "b7812058187b": {
      "path": "samples/Simulacrum Sounds/1 Shots/Synths/Roland MKS-80/Leads and Keys/PLK_MKS80_2_C3.wav",
      "built_in": true
    },
    "30d33584764b": {
      "path": "samples/Simulacrum Sounds/1 Shots/Synths/Roland MKS-80/Leads and Keys/PLK_MKS80_3_C5.wav",
      "built_in": true
    },
    "11e77b5f5282": {
      "path": "samples/Simulacrum Sounds/1 Shots/Synths/Roland MKS-80/Leads and Keys/PLK_MKS80_4_C5.wav",
      "built_in": true
    },
    "c8cda6e35797": {
      "path": "samples/Simulacrum Sounds/1 Shots/Synths/Roland MKS-80/Leads and Keys/PNO_MKS80_1_C3.wav",
      "built_in": true
    },
    "e1bd91eabd54": {
      "path": "samples/Simulacrum Sounds/1 Shots/Synths/Roland MKS-80/Leads and Keys/PNO_MKS80_1_C4.wav",
      "built_in": true
    },
    "9de5ad6a6269": {
      "path": "samples/Simulacrum Sounds/1 Shots/Synths/Roland MKS-80/Leads and Keys/PNO_MKS80_1_C5.wav",
      "built_in": true
    },
    "c2ff2144f256": {
      "path": "samples/Simulacrum Sounds/1 Shots/Synths/Roland MKS-80/Leads and Keys/PNO_MKS80_1_C6.wav",
      "built_in": true
    },
    "a129332d8ef7": {
      "path": "samples/Simulacrum Sounds/1 Shots/Synths/Roland MKS-80/Leads and Keys/STB_MKS80_1_C2.wav",
      "built_in": true
    },
    "5c7cc225c56c": {
      "path": "samples/Simulacrum Sounds/1 Shots/Synths/Roland MKS-80/Pads/BRS_MKS80_1_C4.wav",
      "built_in": true
    },
    "650f53453083": {
      "path": "samples/Simulacrum Sounds/1 Shots/Synths/Roland MKS-80/Pads/BRS_MKS80_2_C2.wav",
      "built_in": true
    },
    "fd269d4a3f7f": {
      "path": "samples/Simulacrum Sounds/1 Shots/Synths/Roland MKS-80/Pads/PAD_MKS80_1_C2.wav",
      "built_in": true
    },
    "bb93d5968908": {
      "path": "samples/Simulacrum Sounds/1 Shots/Synths/Roland MKS-80/Pads/PAD_MKS80_2_C2.wav",
      "built_in": true
    },
    "3944ec4d16db": {
      "path": "samples/Simulacrum Sounds/1 Shots/Synths/Roland MKS-80/Pads/PAD_MKS80_3_C1.wav",
      "built_in": true
    },
    "9e3d0fa3bc8d": {
      "path": "samples/Simulacrum Sounds/1 Shots/Synths/Roland MKS-80/Pads/PAD_MKS80_4_C2.wav",
      "built_in": true
    },
    "c872adf81f6c": {
      "path": "samples/Simulacrum Sounds/1 Shots/Synths/Roland MKS-80/Pads/PAD_MKS80_5_C2.wav",
      "built_in": true
    },
    "00a87971c8b8": {
      "path": "samples/Simulacrum Sounds/1 Shots/Synths/Roland MKS-80/Pads/STR_MKS80_1_C3.wav",
      "built_in": true
    },
    "f79e8e37f6ab": {
      "path": "samples/Simulacrum Sounds/1 Shots/Synths/Roland MKS-80/Pads/STR_MKS80_2_C2.wav",
      "built_in": true
    },
    "adc75552d2a5": {
      "path": "samples/Simulacrum Sounds/1 Shots/Synths/Roland MKS-80/Pads/STR_MKS80_3_C2.wav",
      "built_in": true
    },
    "3e420f6a13bb": {
      "path": "samples/Simulacrum Sounds/1 Shots/Synths/Roland MKS-80/Pads/STR_MKS80_4_C2.wav",
      "built_in": true
    },
    "42b1a209d0cf": {
      "path": "samples/Simulacrum Sounds/1 Shots/Synths/Roland SH-09/Bass/BAS_SH09_10_F1.wav",
      "built_in": true
    },
    "c01fff1e75c5": {
      "path": "samples/Simulacrum Sounds/1 Shots/Synths/Roland SH-09/Bass/BAS_SH09_11_F0.wav",
      "built_in": true
    },
    "9d6bb272e7ee": {
      "path": "samples/Simulacrum Sounds/1 Shots/Synths/Roland SH-09/Bass/BAS_SH09_12_F0.wav",
      "built_in": true
    },
    "9983ca13bb52": {
      "path": "samples/Simulacrum Sounds/1 Shots/Synths/Roland SH-09/Bass/BAS_SH09_13_F0.wav",
      "built_in": true
    },
    "21695cdc8dbc": {
      "path": "samples/Simulacrum Sounds/1 Shots/Synths/Roland SH-09/Bass/BAS_SH09_14_F0.wav",
      "built_in": true
    },
    "48c1c0178158": {
      "path": "samples/Simulacrum Sounds/1 Shots/Synths/Roland SH-09/Bass/BAS_SH09_15_F0.wav",
      "built_in": true
    },
    "e4f7e1bf31cc": {
      "path": "samples/Simulacrum Sounds/1 Shots/Synths/Roland SH-09/Bass/BAS_SH09_16_F0.wav",
      "built_in": true
    },
    "532783262249": {
      "path": "samples/Simulacrum Sounds/1 Shots/Synths/Roland SH-09/Bass/BAS_SH09_17_F0.wav",
      "built_in": true
    },
    "c63b06430225": {
      "path": "samples/Simulacrum Sounds/1 Shots/Synths/Roland SH-09/Bass/BAS_SH09_18_F0.wav",
      "built_in": true
    },
    "0fce590adeeb": {
      "path": "samples/Simulacrum Sounds/1 Shots/Synths/Roland SH-09/Bass/BAS_SH09_19_F0.wav",
      "built_in": true
    },
    "6aba4a995405": {
      "path": "samples/Simulacrum Sounds/1 Shots/Synths/Roland SH-09/Bass/BAS_SH09_1_F0.wav",
      "built_in": true
    },
    "ad86979ea239": {
      "path": "samples/Simulacrum Sounds/1 Shots/Synths/Roland SH-09/Bass/BAS_SH09_20_F0.wav",
      "built_in": true
    },
    "990f842bd4c4": {
      "path": "samples/Simulacrum Sounds/1 Shots/Synths/Roland SH-09/Bass/BAS_SH09_21_F1.wav",
      "built_in": true
    },
    "f3164b140317": {
      "path": "samples/Simulacrum Sounds/1 Shots/Synths/Roland SH-09/Bass/BAS_SH09_22_F1.wav",
      "built_in": true
    },
    "91957e2c0f69": {
      "path": "samples/Simulacrum Sounds/1 Shots/Synths/Roland SH-09/Bass/BAS_SH09_23_F1.wav",
      "built_in": true
    },
    "ca7aad8fa790": {
      "path": "samples/Simulacrum Sounds/1 Shots/Synths/Roland SH-09/Bass/BAS_SH09_24_F1.wav",
      "built_in": true
    },
    "f457b41a8038": {
      "path": "samples/Simulacrum Sounds/1 Shots/Synths/Roland SH-09/Bass/BAS_SH09_2_F0.wav",
      "built_in": true
    },
    "90e5e2c5bc26": {
      "path": "samples/Simulacrum Sounds/1 Shots/Synths/Roland SH-09/Bass/BAS_SH09_3_F0.wav",
      "built_in": true
    },
    "dd2229ee13f1": {
      "path": "samples/Simulacrum Sounds/1 Shots/Synths/Roland SH-09/Bass/BAS_SH09_4_F0.wav",
      "built_in": true
    },
    "8c8bd2cc8342": {
      "path": "samples/Simulacrum Sounds/1 Shots/Synths/Roland SH-09/Bass/BAS_SH09_5_F0.wav",
      "built_in": true
    },
    "b76e842566b3": {
      "path": "samples/Simulacrum Sounds/1 Shots/Synths/Roland SH-09/Bass/BAS_SH09_6_F1.wav",
      "built_in": true
    },
    "6e142b399cab": {
      "path": "samples/Simulacrum Sounds/1 Shots/Synths/Roland SH-09/Bass/BAS_SH09_7_F1.wav",
      "built_in": true
    },
    "a7c538e140fd": {
      "path": "samples/Simulacrum Sounds/1 Shots/Synths/Roland SH-09/Bass/BAS_SH09_8_F1.wav",
      "built_in": true
    },
    "9436a5fc31de": {
      "path": "samples/Simulacrum Sounds/1 Shots/Synths/Roland SH-09/Bass/BAS_SH09_9_F1.wav",
      "built_in": true
    },
    "8e821e12f8cd": {
      "path": "samples/Simulacrum Sounds/1 Shots/Synths/Roland SH-09/Drums/HAT_SH09_1.wav",
      "built_in": true
    },
    "f146d51aa9c5": {
      "path": "samples/Simulacrum Sounds/1 Shots/Synths/Roland SH-09/Drums/HAT_SH09_2.wav",
      "built_in": true
    },
    "c74dbe63d23a": {
      "path": "samples/Simulacrum Sounds/1 Shots/Synths/Roland SH-09/Drums/KCK_SH09_1.wav",
      "built_in": true
    },
    "9b390d29d9f1": {
      "path": "samples/Simulacrum Sounds/1 Shots/Synths/Roland SH-09/Drums/KCK_SH09_10.wav",
      "built_in": true
    },
    "e3397d4de3e3": {
      "path": "samples/Simulacrum Sounds/1 Shots/Synths/Roland SH-09/Drums/KCK_SH09_11.wav",
      "built_in": true
    },
    "dfb2ab3634e1": {
      "path": "samples/Simulacrum Sounds/1 Shots/Synths/Roland SH-09/Drums/KCK_SH09_12.wav",
      "built_in": true
    },
    "9695aa4f628d": {
      "path": "samples/Simulacrum Sounds/1 Shots/Synths/Roland SH-09/Drums/KCK_SH09_2.wav",
      "built_in": true
    },
    "eb673fd35dee": {
      "path": "samples/Simulacrum Sounds/1 Shots/Synths/Roland SH-09/Drums/KCK_SH09_3.wav",
      "built_in": true
    },
    "3ef3d44f5279": {
      "path": "samples/Simulacrum Sounds/1 Shots/Synths/Roland SH-09/Drums/KCK_SH09_4.wav",
      "built_in": true
    },
    "0960eae831cb": {
      "path": "samples/Simulacrum Sounds/1 Shots/Synths/Roland SH-09/Drums/KCK_SH09_5.wav",
      "built_in": true
    },
    "003b06a429e0": {
      "path": "samples/Simulacrum Sounds/1 Shots/Synths/Roland SH-09/Drums/KCK_SH09_6.wav",
      "built_in": true
    },
    "fba9b46be64b": {
      "path": "samples/Simulacrum Sounds/1 Shots/Synths/Roland SH-09/Drums/KCK_SH09_7.wav",
      "built_in": true
    },
    "c3478b381311": {
      "path": "samples/Simulacrum Sounds/1 Shots/Synths/Roland SH-09/Drums/KCK_SH09_8.wav",
      "built_in": true
    },
    "77221db893b4": {
      "path": "samples/Simulacrum Sounds/1 Shots/Synths/Roland SH-09/Drums/KCK_SH09_9.wav",
      "built_in": true
    },
    "d4be41e9251d": {
      "path": "samples/Simulacrum Sounds/1 Shots/Synths/Roland SH-09/Drums/SNR_SH09_1.wav",
      "built_in": true
    },
    "05236821b056": {
      "path": "samples/Simulacrum Sounds/1 Shots/Synths/Roland SH-09/Drums/SNR_SH09_2.wav",
      "built_in": true
    },
    "b284e431a99f": {
      "path": "samples/Simulacrum Sounds/1 Shots/Synths/Roland SH-09/Leads and Keys/LED_SH09_1_C4.wav",
      "built_in": true
    },
    "cf8ca4882f29": {
      "path": "samples/Simulacrum Sounds/1 Shots/Synths/Roland SH-09/Leads and Keys/LED_SH09_2_C5.wav",
      "built_in": true
    },
    "f41888b43262": {
      "path": "samples/Simulacrum Sounds/1 Shots/Synths/Roland SH-09/Leads and Keys/PLK_SH09_1_C4.wav",
      "built_in": true
    },
    "5613ed348835": {
      "path": "samples/Simulacrum Sounds/1 Shots/Synths/Roland SH-09/Leads and Keys/PLK_SH09_2_C5.wav",
      "built_in": true
    },
    "2469600ec95c": {
      "path": "samples/Simulacrum Sounds/1 Shots/Synths/Roland SH-09/Leads and Keys/PLK_SH09_3_C4.wav",
      "built_in": true
    },
    "fff422466117": {
      "path": "samples/Simulacrum Sounds/1 Shots/Synths/Roland SH-09/Leads and Keys/PLK_SH09_4_C4.wav",
      "built_in": true
    },
    "c9a533b9a51f": {
      "path": "samples/Simulacrum Sounds/1 Shots/Synths/Roland SH-09/Leads and Keys/PLK_SH09_5_C4.wav",
      "built_in": true
    },
    "cac8e40d1b67": {
      "path": "samples/Simulacrum Sounds/1 Shots/Synths/Roland SH-09/Leads and Keys/PLK_SH09_6_C6.wav",
      "built_in": true
    },
    "d7fd0f77582e": {
      "path": "samples/Simulacrum Sounds/1 Shots/Synths/Roland SH-09/Leads and Keys/PLK_SH09_7_C4.wav",
      "built_in": true
    },
    "e2b3fda1b830": {
      "path": "samples/Simulacrum Sounds/1 Shots/Synths/Roland SH-09/Leads and Keys/PLK_SH09_8_C6.wav",
      "built_in": true
    },
    "3bb39e6d9fa4": {
      "path": "samples/Simulacrum Sounds/1 Shots/Synths/SCI Prophet-5/Bass/BAS_PROPH5_10_F1.wav",
      "built_in": true
    },
    "ee0518d084af": {
      "path": "samples/Simulacrum Sounds/1 Shots/Synths/SCI Prophet-5/Bass/BAS_PROPH5_1_F!.wav",
      "built_in": true
    },
    "4b13ffba0f8c": {
      "path": "samples/Simulacrum Sounds/1 Shots/Synths/SCI Prophet-5/Bass/BAS_PROPH5_2_F1.wav",
      "built_in": true
    },
    "660d1e98709a": {
      "path": "samples/Simulacrum Sounds/1 Shots/Synths/SCI Prophet-5/Bass/BAS_PROPH5_3_F1.wav",
      "built_in": true
    },
    "4bc1d5dee63d": {
      "path": "samples/Simulacrum Sounds/1 Shots/Synths/SCI Prophet-5/Bass/BAS_PROPH5_4_F1.wav",
      "built_in": true
    },
    "8df1ece393e7": {
      "path": "samples/Simulacrum Sounds/1 Shots/Synths/SCI Prophet-5/Bass/BAS_PROPH5_5_F1.wav",
      "built_in": true
    },
    "9b5ab682c035": {
      "path": "samples/Simulacrum Sounds/1 Shots/Synths/SCI Prophet-5/Bass/BAS_PROPH5_6_F1.wav",
      "built_in": true
    },
    "96183fcb37e0": {
      "path": "samples/Simulacrum Sounds/1 Shots/Synths/SCI Prophet-5/Bass/BAS_PROPH5_7_F1.wav",
      "built_in": true
    },
    "8c1e77c3d3c4": {
      "path": "samples/Simulacrum Sounds/1 Shots/Synths/SCI Prophet-5/Bass/BAS_PROPH5_8_F1.wav",
      "built_in": true
    },
    "a11e7db84a3e": {
      "path": "samples/Simulacrum Sounds/1 Shots/Synths/SCI Prophet-5/Bass/BAS_PROPH5_9_F1.wav",
      "built_in": true
    },
    "3444f7532a1a": {
      "path": "samples/Simulacrum Sounds/1 Shots/Synths/SCI Prophet-5/Drums/HAT_PROPH5_1.wav",
      "built_in": true
    },
    "e20066ec08ba": {
      "path": "samples/Simulacrum Sounds/1 Shots/Synths/SCI Prophet-5/Drums/HAT_PROPH5_2.wav",
      "built_in": true
    },
    "12a7bc66ad5a": {
      "path": "samples/Simulacrum Sounds/1 Shots/Synths/SCI Prophet-5/Drums/KCK_PROPH5_1.wav",
      "built_in": true
    },
    "418f0eefcbf9": {
      "path": "samples/Simulacrum Sounds/1 Shots/Synths/SCI Prophet-5/Drums/KCK_PROPH5_2.wav",
      "built_in": true
    },
    "979f3673ce63": {
      "path": "samples/Simulacrum Sounds/1 Shots/Synths/SCI Prophet-5/Drums/SNR_PROPH5_1.wav",
      "built_in": true
    },
    "e3ecafd0ff7f": {
      "path": "samples/Simulacrum Sounds/1 Shots/Synths/SCI Prophet-5/Drums/SNR_PROPH5_2.wav",
      "built_in": true
    },
    "951565c29242": {
      "path": "samples/Simulacrum Sounds/1 Shots/Synths/SCI Prophet-5/Drums/SNR_PROPH5_3.wav",
      "built_in": true
    },
    "94f85ef8a5d8": {
      "path": "samples/Simulacrum Sounds/1 Shots/Synths/SCI Prophet-5/FX/BEL_PROPH5_1.wav",
      "built_in": true
    },
    "abd8831117d7": {
      "path": "samples/Simulacrum Sounds/1 Shots/Synths/SCI Prophet-5/FX/BEL_PROPH5_2.wav",
      "built_in": true
    },
    "fa8c5137211d": {
      "path": "samples/Simulacrum Sounds/1 Shots/Synths/SCI Prophet-5/FX/BEL_PROPH5_3.wav",
      "built_in": true
    },
    "6debc56f8218": {
      "path": "samples/Simulacrum Sounds/1 Shots/Synths/SCI Prophet-5/FX/BEL_PROPH5_4.wav",
      "built_in": true
    },
    "65f408393df5": {
      "path": "samples/Simulacrum Sounds/1 Shots/Synths/SCI Prophet-5/FX/BEL_PROPH5_5.wav",
      "built_in": true
    },
    "55f2c50995ac": {
      "path": "samples/Simulacrum Sounds/1 Shots/Synths/SCI Prophet-5/FX/BEL_PROPH5_6.wav",
      "built_in": true
    },
    "e1e84e15f039": {
      "path": "samples/Simulacrum Sounds/1 Shots/Synths/SCI Prophet-5/FX/BEL_PROPH5_7.wav",
      "built_in": true
    },
    "997f414ff341": {
      "path": "samples/Simulacrum Sounds/1 Shots/Synths/SCI Prophet-5/FX/BEL_PROPH5_8.wav",
      "built_in": true
    },
    "8dd2d7d502ba": {
      "path": "samples/Simulacrum Sounds/1 Shots/Synths/SCI Prophet-5/FX/FX_PROPH5_1.wav",
      "built_in": true
    },
    "5f2cdb779bd2": {
      "path": "samples/Simulacrum Sounds/1 Shots/Synths/SCI Prophet-5/FX/FX_PROPH5_2.wav",
      "built_in": true
    },
    "7c85c8982fa0": {
      "path": "samples/Simulacrum Sounds/1 Shots/Synths/SCI Prophet-5/FX/FX_PROPH5_3.wav",
      "built_in": true
    },
    "e8723104d635": {
      "path": "samples/Simulacrum Sounds/1 Shots/Synths/SCI Prophet-5/FX/FX_PROPH5_4.wav",
      "built_in": true
    },
    "015d957f74a3": {
      "path": "samples/Simulacrum Sounds/1 Shots/Synths/SCI Prophet-5/FX/FX_PROPH5_5.wav",
      "built_in": true
    },
    "79c71f6aacbc": {
      "path": "samples/Simulacrum Sounds/1 Shots/Synths/SCI Prophet-5/Keys/KEY_PROPH5_1_C4.wav",
      "built_in": true
    },
    "1a2d72a23a23": {
      "path": "samples/Simulacrum Sounds/1 Shots/Synths/SCI Prophet-5/Keys/LED_PROPH5_1_C5.wav",
      "built_in": true
    },
    "900b96fcd744": {
      "path": "samples/Simulacrum Sounds/1 Shots/Synths/SCI Prophet-5/Keys/LED_PROPH5_2_C4.wav",
      "built_in": true
    },
    "e82d62cdb5aa": {
      "path": "samples/Simulacrum Sounds/1 Shots/Synths/SCI Prophet-5/Keys/PLK_PROPH5_1_C5.wav",
      "built_in": true
    },
    "59072c4bbce3": {
      "path": "samples/Simulacrum Sounds/1 Shots/Synths/SCI Prophet-5/Keys/PLK_PROPH5_2_C4.wav",
      "built_in": true
    },
    "4ca5bab358f6": {
      "path": "samples/Simulacrum Sounds/1 Shots/Synths/SCI Prophet-5/Keys/PLK_PROPH5_3_C3.wav",
      "built_in": true
    },
    "bb7665fb0ac7": {
      "path": "samples/Simulacrum Sounds/1 Shots/Synths/SCI Prophet-5/Keys/PLK_PROPH5_4_C4.wav",
      "built_in": true
    },
    "ee59df0e3451": {
      "path": "samples/Simulacrum Sounds/1 Shots/Synths/SCI Prophet-5/Keys/PLK_PROPH5_6_C4.wav",
      "built_in": true
    },
    "59e921c4af1f": {
      "path": "samples/Simulacrum Sounds/1 Shots/Synths/SCI Prophet-5/Keys/PLK_PROPH5_7_C3.wav",
      "built_in": true
    },
    "d170f469a6ef": {
      "path": "samples/Simulacrum Sounds/1 Shots/Synths/SCI Prophet-5/Pads/PAD_PROPH5_1_C2.wav",
      "built_in": true
    },
    "8e8a627dccd5": {
      "path": "samples/Simulacrum Sounds/1 Shots/Synths/SCI Prophet-5/Pads/PAD_PROPH5_2_C2.wav",
      "built_in": true
    },
    "a08a22b3e17a": {
      "path": "samples/Simulacrum Sounds/1 Shots/Synths/SCI Prophet-5/Pads/PAD_PROPH5_3_C2.wav",
      "built_in": true
    },
    "a658548a8e0a": {
      "path": "samples/Simulacrum Sounds/1 Shots/Synths/SCI Prophet-5/Pads/PAD_PROPH5_4_C3.wav",
      "built_in": true
    },
    "0ed2608940d2": {
      "path": "samples/Simulacrum Sounds/1 Shots/Synths/SCI Prophet-5/Pads/PAD_PROPH5_5_C2.wav",
      "built_in": true
    },
    "818c807b95c6": {
      "path": "samples/Simulacrum Sounds/1 Shots/Synths/SCI Prophet-5/Pads/PAD_PROPH5_6_C2.wav",
      "built_in": true
    },
    "8c88a6cf6a3c": {
      "path": "samples/Simulacrum Sounds/1 Shots/Synths/SCI Prophet-5/Pads/PAD_PROPH5_7_C2.wav",
      "built_in": true
    },
    "6e7de0a682e7": {
      "path": "samples/Simulacrum Sounds/1 Shots/Synths/SCI Prophet-5/Pads/PAD_PROPH5_8_C2.wav",
      "built_in": true
    },
    "6285c5b9786b": {
      "path": "samples/Simulacrum Sounds/1 Shots/Synths/SCI Prophet-5/Pads/PAD_PROPH5_9_C3.wav",
      "built_in": true
    },
    "f13f0396f905": {
      "path": "samples/Simulacrum Sounds/1 Shots/Synths/SCI Prophet-5/Pads/STR_PROPH5_1_C3.wav",
      "built_in": true
    },
    "c069705d6574": {
      "path": "samples/Simulacrum Sounds/1 Shots/Synths/SCI Prophet-5/Pads/STR_PROPH5_2_C2.wav",
      "built_in": true
    },
    "6e2988025bae": {
      "path": "samples/Simulacrum Sounds/1 Shots/Synths/Yamaha CS40M/Bass/BAS_CS40M_1_F1.wav",
      "built_in": true
    },
    "e70400c60861": {
      "path": "samples/Simulacrum Sounds/1 Shots/Synths/Yamaha CS40M/Bass/BAS_CS40M_2_F2.wav",
      "built_in": true
    },
    "a2211a142441": {
      "path": "samples/Simulacrum Sounds/1 Shots/Synths/Yamaha CS40M/Bass/BAS_CS40M_3_F1.wav",
      "built_in": true
    },
    "3da1e8c42067": {
      "path": "samples/Simulacrum Sounds/1 Shots/Synths/Yamaha CS40M/Bass/BAS_CS40M_4_F1.wav",
      "built_in": true
    },
    "de2bf052d934": {
      "path": "samples/Simulacrum Sounds/1 Shots/Synths/Yamaha CS40M/Bass/BAS_CS40M_5_F2.wav",
      "built_in": true
    },
    "35cc7c884dbd": {
      "path": "samples/Simulacrum Sounds/1 Shots/Synths/Yamaha CS40M/Bass/BAS_CS40M_6_F2.wav",
      "built_in": true
    },
    "6d9c41f2b3da": {
      "path": "samples/Simulacrum Sounds/1 Shots/Synths/Yamaha CS40M/FX/FX_CS40M_1.wav",
      "built_in": true
    },
    "3e3932975262": {
      "path": "samples/Simulacrum Sounds/1 Shots/Synths/Yamaha CS40M/FX/FX_CS40M_2.wav",
      "built_in": true
    },
    "e084329e0215": {
      "path": "samples/Simulacrum Sounds/1 Shots/Synths/Yamaha CS40M/FX/FX_CS40M_3.wav",
      "built_in": true
    },
    "1296cf62f1d8": {
      "path": "samples/Simulacrum Sounds/1 Shots/Synths/Yamaha CS40M/FX/FX_CS40M_4_F.wav",
      "built_in": true
    },
    "3616092e3029": {
      "path": "samples/Simulacrum Sounds/1 Shots/Synths/Yamaha CS40M/Leads and Keys/PLK_CS40M_1_C6.wav",
      "built_in": true
    },
    "c24493219f25": {
      "path": "samples/Simulacrum Sounds/1 Shots/Synths/Yamaha CS40M/Leads and Keys/PLK_CS40M_2_C4.wav",
      "built_in": true
    },
    "390c8c341481": {
      "path": "samples/Simulacrum Sounds/1 Shots/Synths/Yamaha CS40M/Pads/PAD_CS40M_1_C4.wav",
      "built_in": true
    },
    "08d0b53660c2": {
      "path": "samples/Simulacrum Sounds/1 Shots/Synths/Yamaha CS40M/Pads/PAD_CS40M_2_C4.wav",
      "built_in": true
    },
    "e354819dfa6f": {
      "path": "samples/Simulacrum Sounds/1 Shots/Synths/Yamaha TX7_TX81Z/Bass/BAS_81Z_1_F1.wav",
      "built_in": true
    },
    "d7606ecbc17d": {
      "path": "samples/Simulacrum Sounds/1 Shots/Synths/Yamaha TX7_TX81Z/Bass/BAS_81Z_2_F1.wav",
      "built_in": true
    },
    "2688ecbc42bf": {
      "path": "samples/Simulacrum Sounds/1 Shots/Synths/Yamaha TX7_TX81Z/Bass/BAS_81Z_3_F1.wav",
      "built_in": true
    },
    "a80bd1f3eec9": {
      "path": "samples/Simulacrum Sounds/1 Shots/Synths/Yamaha TX7_TX81Z/Bass/BAS_81Z_4_F1.wav",
      "built_in": true
    },
    "315ae8beb631": {
      "path": "samples/Simulacrum Sounds/1 Shots/Synths/Yamaha TX7_TX81Z/Bass/BAS_81Z_5_F1.wav",
      "built_in": true
    },
    "60f1937f380c": {
      "path": "samples/Simulacrum Sounds/1 Shots/Synths/Yamaha TX7_TX81Z/Bass/BAS_81Z_6_F1.wav",
      "built_in": true
    },
    "0dc6f03e37b1": {
      "path": "samples/Simulacrum Sounds/1 Shots/Synths/Yamaha TX7_TX81Z/Bass/BAS_81Z_7_F1.wav",
      "built_in": true
    },
    "3068066b1eb9": {
      "path": "samples/Simulacrum Sounds/1 Shots/Synths/Yamaha TX7_TX81Z/Bass/BAS_81Z_8_F1.wav",
      "built_in": true
    },
    "7cfbd4ed5c25": {
      "path": "samples/Simulacrum Sounds/1 Shots/Synths/Yamaha TX7_TX81Z/Bass/BAS_81Z_9_F1.wav",
      "built_in": true
    },
    "14ee56d163d6": {
      "path": "samples/Simulacrum Sounds/1 Shots/Synths/Yamaha TX7_TX81Z/Bass/BAS_TX7_1_F1.wav",
      "built_in": true
    },
    "0984230a73b3": {
      "path": "samples/Simulacrum Sounds/1 Shots/Synths/Yamaha TX7_TX81Z/Bass/BAS_TX7_2_F1.wav",
      "built_in": true
    },
    "8e72789b969e": {
      "path": "samples/Simulacrum Sounds/1 Shots/Synths/Yamaha TX7_TX81Z/Drums/HAT_81Z_1.wav",
      "built_in": true
    },
    "381cc5797df9": {
      "path": "samples/Simulacrum Sounds/1 Shots/Synths/Yamaha TX7_TX81Z/Drums/HAT_81Z_2.wav",
      "built_in": true
    },
    "3a47d8e20807": {
      "path": "samples/Simulacrum Sounds/1 Shots/Synths/Yamaha TX7_TX81Z/Drums/KCK_81Z_1.wav",
      "built_in": true
    },
    "fbcd9e4ef5b5": {
      "path": "samples/Simulacrum Sounds/1 Shots/Synths/Yamaha TX7_TX81Z/Drums/KCK_81Z_2.wav",
      "built_in": true
    },
    "d12a38e19a6f": {
      "path": "samples/Simulacrum Sounds/1 Shots/Synths/Yamaha TX7_TX81Z/Drums/KCK_81Z_3.wav",
      "built_in": true
    },
    "5e22db46c21a": {
      "path": "samples/Simulacrum Sounds/1 Shots/Synths/Yamaha TX7_TX81Z/Drums/KCK_81Z_4.wav",
      "built_in": true
    },
    "0634cca4429e": {
      "path": "samples/Simulacrum Sounds/1 Shots/Synths/Yamaha TX7_TX81Z/Drums/KCK_81Z_5.wav",
      "built_in": true
    },
    "0ea1439c2808": {
      "path": "samples/Simulacrum Sounds/1 Shots/Synths/Yamaha TX7_TX81Z/Drums/KCK_81Z_6.wav",
      "built_in": true
    },
    "c4221b357fe8": {
      "path": "samples/Simulacrum Sounds/1 Shots/Synths/Yamaha TX7_TX81Z/Drums/KCK_81Z_7.wav",
      "built_in": true
    },
    "ec0df7e49ae1": {
      "path": "samples/Simulacrum Sounds/1 Shots/Synths/Yamaha TX7_TX81Z/Drums/PRC_81Z_1.wav",
      "built_in": true
    },
    "78402125fe18": {
      "path": "samples/Simulacrum Sounds/1 Shots/Synths/Yamaha TX7_TX81Z/Drums/PRC_TX7_1.wav",
      "built_in": true
    },
    "6fad0ab3c126": {
      "path": "samples/Simulacrum Sounds/1 Shots/Synths/Yamaha TX7_TX81Z/Drums/PRC_TX7_2.wav",
      "built_in": true
    },
    "d5ae11ef26d9": {
      "path": "samples/Simulacrum Sounds/1 Shots/Synths/Yamaha TX7_TX81Z/Drums/PRC_TX7_3.wav",
      "built_in": true
    },
    "41109f5a32c5": {
      "path": "samples/Simulacrum Sounds/1 Shots/Synths/Yamaha TX7_TX81Z/Drums/PRC_TX7_4.wav",
      "built_in": true
    },
    "93876c9e07ec": {
      "path": "samples/Simulacrum Sounds/1 Shots/Synths/Yamaha TX7_TX81Z/Drums/SNR_TX7_1.wav",
      "built_in": true
    },
    "fba2f8a18c1a": {
      "path": "samples/Simulacrum Sounds/1 Shots/Synths/Yamaha TX7_TX81Z/Drums/SNR_TX7_2.wav",
      "built_in": true
    },
    "d13939f7eb52": {
      "path": "samples/Simulacrum Sounds/1 Shots/Synths/Yamaha TX7_TX81Z/Drums/TOM_TX7_1.wav",
      "built_in": true
    },
    "b4a2a914357b": {
      "path": "samples/Simulacrum Sounds/1 Shots/Synths/Yamaha TX7_TX81Z/Drums/TOM_TX7_2.wav",
      "built_in": true
    },
    "04a478d393c2": {
      "path": "samples/Simulacrum Sounds/1 Shots/Synths/Yamaha TX7_TX81Z/Drums/TOM_TX7_3.wav",
      "built_in": true
    },
    "9fca5ae555b8": {
      "path": "samples/Simulacrum Sounds/1 Shots/Synths/Yamaha TX7_TX81Z/Keys/BEL_TX7_1_C6.wav",
      "built_in": true
    },
    "adc3bdbae954": {
      "path": "samples/Simulacrum Sounds/1 Shots/Synths/Yamaha TX7_TX81Z/Keys/LED_TX7_1_C4.wav",
      "built_in": true
    },
    "915ac58ff34e": {
      "path": "samples/Simulacrum Sounds/1 Shots/Synths/Yamaha TX7_TX81Z/Keys/LED_TX7_2_C4.wav",
      "built_in": true
    },
    "45de1e14d8d5": {
      "path": "samples/Simulacrum Sounds/1 Shots/Synths/Yamaha TX7_TX81Z/Keys/LED_TX7_3_C5.wav",
      "built_in": true
    },
    "7720ce6ac394": {
      "path": "samples/Simulacrum Sounds/1 Shots/Synths/Yamaha TX7_TX81Z/Keys/LED_TX7_5_C4.wav",
      "built_in": true
    },
    "e724d06325d6": {
      "path": "samples/Simulacrum Sounds/1 Shots/Synths/Yamaha TX7_TX81Z/Keys/PLK_81Z_1_C4.wav",
      "built_in": true
    },
    "e91d24dc26f3": {
      "path": "samples/Simulacrum Sounds/1 Shots/Synths/Yamaha TX7_TX81Z/Keys/PLK_81Z_2_C5.wav",
      "built_in": true
    },
    "8ec1a9934d99": {
      "path": "samples/Simulacrum Sounds/1 Shots/Synths/Yamaha TX7_TX81Z/Keys/PNO_TX7_1_C5.wav",
      "built_in": true
    },
    "2a952b8bc222": {
      "path": "samples/Simulacrum Sounds/1 Shots/Synths/Yamaha TX7_TX81Z/Pads/STR_81Z_1_C1.wav",
      "built_in": true
    },
    "9b332ef3d02d": {
      "path": "samples/Simulacrum Sounds/1 Shots/Synths/Yamaha TX7_TX81Z/Pads/STR_81Z_2_C3.wav",
      "built_in": true
    },
    "55f3466a66fd": {
      "path": "samples/Simulacrum Sounds/1 Shots/Synths/Yamaha TX7_TX81Z/Pads/STR_TX7_1_C2.wav",
      "built_in": true
    },
    "447914ff9b59": {
      "path": "samples/Simulacrum Sounds/1 Shots/Synths/Yamaha TX7_TX81Z/Pads/STR_TX7_2_C4.wav",
      "built_in": true
    },
    "5d4b4d34ca3a": {
      "path": "samples/Simulacrum Sounds/1 Shots/Synths/Yamaha TX7_TX81Z/Pads/STR_TX7_3_C5.wav",
      "built_in": true
    },
    "31ffbb89a63f": {
      "path": "samples/Simulacrum Sounds/1 Shots/Synths/Yamaha TX7_TX81Z/Pads/STR_TX7_4_C2.wav",
      "built_in": true
    },
    "53a34c4d9ac2": {
      "path": "samples/Simulacrum Sounds/1 Shots/Synths/Yamaha TX7_TX81Z/Tuned Perc/TUN_81Z_1_C4.wav",
      "built_in": true
    },
    "46927c9e76d3": {
      "path": "samples/Simulacrum Sounds/1 Shots/Synths/Yamaha TX7_TX81Z/Tuned Perc/TUN_TX7_1_C5.wav",
      "built_in": true
    },
    "feb38e2234a9": {
      "path": "samples/Simulacrum Sounds/1 Shots/Synths/Yamaha TX7_TX81Z/Tuned Perc/TUN_TX7_2_C2.wav",
      "built_in": true
    },
    "4a70c129ef5e": {
      "path": "samples/Simulacrum Sounds/1 Shots/Synths/Yamaha TX7_TX81Z/Tuned Perc/TUN_TX7_2_C4.wav",
      "built_in": true
    },
    "c551c10120a3": {
      "path": "samples/Simulacrum Sounds/1 Shots/Synths/Yamaha TX7_TX81Z/Tuned Perc/TUN_TX7_3_C3.wav",
      "built_in": true
    },
    "1a6b1b616c9d": {
      "path": "samples/Simulacrum Sounds/1 Shots/Synths/Yamaha TX7_TX81Z/Tuned Perc/TUN_TX7_4_C3.wav",
      "built_in": true
    },
    "f800a6013f78": {
      "path": "samples/Simulacrum Sounds/Modular Synth Loops/110_MODU_10_C.wav",
      "built_in": true
    },
    "f2713f1f5c3c": {
      "path": "samples/Simulacrum Sounds/Modular Synth Loops/110_MODU_1_C.wav",
      "built_in": true
    },
    "70a6b9e9eb2a": {
      "path": "samples/Simulacrum Sounds/Modular Synth Loops/110_MODU_2_C.wav",
      "built_in": true
    },
    "b50899a872a1": {
      "path": "samples/Simulacrum Sounds/Modular Synth Loops/110_MODU_3_C.wav",
      "built_in": true
    },
    "dedc1b77edd4": {
      "path": "samples/Simulacrum Sounds/Modular Synth Loops/110_MODU_4_C.wav",
      "built_in": true
    },
    "b7d71a824521": {
      "path": "samples/Simulacrum Sounds/Modular Synth Loops/110_MODU_5_C.wav",
      "built_in": true
    },
    "72c79fe5ac72": {
      "path": "samples/Simulacrum Sounds/Modular Synth Loops/110_MODU_6_C.wav",
      "built_in": true
    },
    "043b6a2cfdaa": {
      "path": "samples/Simulacrum Sounds/Modular Synth Loops/110_MODU_7_C.wav",
      "built_in": true
    },
    "82980506a86c": {
      "path": "samples/Simulacrum Sounds/Modular Synth Loops/110_MODU_8_C.wav",
      "built_in": true
    },
    "de73973ba8cc": {
      "path": "samples/Simulacrum Sounds/Modular Synth Loops/110_MODU_9_C.wav",
      "built_in": true
    },
    "633474735450": {
      "path": "samples/Simulacrum Sounds/Modular Synth Loops/120_MODGUIT_1_E.wav",
      "built_in": true
    },
    "8c644e7051c2": {
      "path": "samples/Simulacrum Sounds/Modular Synth Loops/120_MODGUIT_2_E.wav",
      "built_in": true
    },
    "386029111afb": {
      "path": "samples/Simulacrum Sounds/Modular Synth Loops/120_MODGUIT_3_E.wav",
      "built_in": true
    },
    "1167393f5a73": {
      "path": "samples/Simulacrum Sounds/Modular Synth Loops/120_MODGUIT_4_E.wav",
      "built_in": true
    },
    "12fba5d324f2": {
      "path": "samples/Simulacrum Sounds/Modular Synth Loops/120_MODGUIT_5_E.wav",
      "built_in": true
    },
    "0f75ffdbebc6": {
      "path": "samples/Simulacrum Sounds/Modular Synth Loops/120_MODURM_1.wav",
      "built_in": true
    },
    "b80c09c226d2": {
      "path": "samples/Simulacrum Sounds/Modular Synth Loops/120_MODURM_2.wav",
      "built_in": true
    },
    "770ea6063a74": {
      "path": "samples/Simulacrum Sounds/Modular Synth Loops/120_MODURM_3.wav",
      "built_in": true
    },
    "d44c4212201a": {
      "path": "samples/Simulacrum Sounds/Modular Synth Loops/120_MODU_1_C.wav",
      "built_in": true
    },
    "3e220407d298": {
      "path": "samples/Simulacrum Sounds/Modular Synth Loops/120_MODU_2_C.wav",
      "built_in": true
    },
    "e0b959c522c0": {
      "path": "samples/Simulacrum Sounds/Modular Synth Loops/130_MODUORG_1_C.wav",
      "built_in": true
    },
    "71e18b258481": {
      "path": "samples/Simulacrum Sounds/Modular Synth Loops/130_MODUORG_2_C.wav",
      "built_in": true
    },
    "5095f31e74d7": {
      "path": "samples/Simulacrum Sounds/Modular Synth Loops/130_MODUORG_3_C.wav",
      "built_in": true
    },
    "41bdb705d93f": {
      "path": "samples/Simulacrum Sounds/Modular Synth Loops/130_MODUORG_4_C.wav",
      "built_in": true
    },
    "9ba02817cefe": {
      "path": "samples/Simulacrum Sounds/Modular Synth Loops/130_MODU_1_C.wav",
      "built_in": true
    },
    "8b9ce81e14dd": {
      "path": "samples/Simulacrum Sounds/Modular Synth Loops/130_MODU_2_C.wav",
      "built_in": true
    },
    "ec53471566d7": {
      "path": "samples/Simulacrum Sounds/Modular Synth Loops/130_MODU_3_C.wav",
      "built_in": true
    },
    "1cfd8f2133fa": {
      "path": "samples/Simulacrum Sounds/Modular Synth Loops/130_MODU_4_C.wav",
      "built_in": true
    },
    "6d7e97671e0b": {
      "path": "samples/Simulacrum Sounds/Modular Synth Loops/130_MODU_5_Cm.wav",
      "built_in": true
    },
    "67468d5d6669": {
      "path": "samples/Simulacrum Sounds/Modular Synth Loops/130_MODU_6_Cm.wav",
=======
    "44cb2c912d58": {
      "path": "samples/drums/Snare/Snare 1.wav",
      "built_in": true
    },
    "e41cd58b12dc": {
      "path": "samples/drums/Snare/Snare 3.wav",
      "built_in": true
    },
    "f8a6db159980": {
      "path": "samples/drums/Snare/Snare 2.wav",
      "built_in": true
    },
    "06a784b4e050": {
      "path": "samples/drums/Snare/Snare 6.wav",
      "built_in": true
    },
    "d0f4c80fc4bf": {
      "path": "samples/drums/Snare/Snare 10.wav",
      "built_in": true
    },
    "ba7b1d11821a": {
      "path": "samples/drums/Snare/Snare 11.wav",
      "built_in": true
    },
    "567d0d241196": {
      "path": "samples/drums/Snare/Snare 7.wav",
      "built_in": true
    },
    "d02a25a5ece5": {
      "path": "samples/drums/Snare/Snare 5.wav",
      "built_in": true
    },
    "a02b483d5821": {
      "path": "samples/drums/Snare/Snare 4.wav",
      "built_in": true
    },
    "3eae9c764fc5": {
      "path": "samples/drums/Snare/Snare Off 4.wav",
      "built_in": true
    },
    "d13fe5fbab0f": {
      "path": "samples/drums/Snare/Snare 9.wav",
      "built_in": true
    },
    "b19ca9113602": {
      "path": "samples/drums/Snare/Snare Flam 1.wav",
      "built_in": true
    },
    "0ba280da39c4": {
      "path": "samples/drums/Snare/Snare 8.wav",
      "built_in": true
    },
    "b45ee6a142f2": {
      "path": "samples/drums/Snare/Snare Off 5.wav",
      "built_in": true
    },
    "20c8ea14f4bf": {
      "path": "samples/drums/Snare/Snare Off 7.wav",
      "built_in": true
    },
    "e14b75a8d2a9": {
      "path": "samples/drums/Snare/Snare Flam 2.wav",
      "built_in": true
    },
    "2a3ee8488c33": {
      "path": "samples/drums/Snare/Snare Off 6.wav",
      "built_in": true
    },
    "8ca63fc4836e": {
      "path": "samples/drums/Snare/Snare Off 2.wav",
      "built_in": true
    },
    "2a6bbbc71882": {
      "path": "samples/drums/Snare/Snare Off 3.wav",
      "built_in": true
    },
    "d6aec31f5117": {
      "path": "samples/drums/Snare/Snare Off 1.wav",
      "built_in": true
    },
    "faa47f71a84a": {
      "path": "samples/drums/Toms/Tom High 1.wav",
      "built_in": true
    },
    "7665938a1fe1": {
      "path": "samples/drums/Toms/Tom High 3.wav",
      "built_in": true
    },
    "83ff1619d108": {
      "path": "samples/drums/Toms/Tom High 2.wav",
      "built_in": true
    },
    "455e33d4fd33": {
      "path": "samples/drums/Toms/Tom High 6.wav",
      "built_in": true
    },
    "ced6f08cb8fc": {
      "path": "samples/drums/Toms/Tom High 7.wav",
      "built_in": true
    },
    "ff7c2035e9fc": {
      "path": "samples/drums/Toms/Tom Mid Flam.wav",
      "built_in": true
    },
    "b7b5f564522d": {
      "path": "samples/drums/Toms/Tom High 5.wav",
      "built_in": true
    },
    "5ba08d893764": {
      "path": "samples/drums/Toms/Tom High 4.wav",
      "built_in": true
    },
    "bc8e277b4b3e": {
      "path": "samples/drums/Toms/Tom Mid 4.wav",
      "built_in": true
    },
    "48dfa9d9798d": {
      "path": "samples/drums/Toms/Tom Mid 5.wav",
      "built_in": true
    },
    "51da08c9377a": {
      "path": "samples/drums/Toms/Tom Mid 7.wav",
      "built_in": true
    },
    "2a794e392215": {
      "path": "samples/drums/Toms/Tom Mid 6.wav",
      "built_in": true
    },
    "58d0d90a850f": {
      "path": "samples/drums/Toms/Tom Mid 2.wav",
      "built_in": true
    },
    "18bf89177ed0": {
      "path": "samples/drums/Toms/Tom Mid 3.wav",
      "built_in": true
    },
    "d3c3bf5bde1e": {
      "path": "samples/drums/Toms/Tom Mid 1.wav",
      "built_in": true
    },
    "3cf8ac832248": {
      "path": "samples/drums/Toms/Tom Floor 6.wav",
      "built_in": true
    },
    "5992eeb36169": {
      "path": "samples/drums/Toms/Tom Floor 5.wav",
      "built_in": true
    },
    "b520c409f153": {
      "path": "samples/drums/Toms/Tom Floor 4.wav",
      "built_in": true
    },
    "73b8f8514bc6": {
      "path": "samples/drums/Toms/Tom Floor 1.wav",
      "built_in": true
    },
    "64e184e3b7f1": {
      "path": "samples/drums/Toms/Tom Floor 3.wav",
      "built_in": true
    },
    "2045c2f58065": {
      "path": "samples/drums/Toms/Tom Mid 8.wav",
      "built_in": true
    },
    "c5a2aa508437": {
      "path": "samples/drums/Toms/Tom Floor 2.wav",
      "built_in": true
    },
    "c479813c160f": {
      "path": "samples/drums/Toms/Tom Floor Flam 2.wav",
      "built_in": true
    },
    "ce1a3fb33ab4": {
      "path": "samples/drums/Toms/Tom Floor Flam 1.wav",
      "built_in": true
    },
    "d7ab73fe68e1": {
      "path": "samples/drums/Toms/Tom High Flam.wav",
      "built_in": true
    },
    "1cd750884411": {
      "path": "samples/drums/Plates/Splash/Splash Mute 1.wav",
      "built_in": true
    },
    "0bff1fb5789d": {
      "path": "samples/drums/Plates/Splash/Splash Mute 2.wav",
      "built_in": true
    },
    "324accad909e": {
      "path": "samples/drums/Plates/Splash/Splash 2.wav",
      "built_in": true
    },
    "6adf2592e30c": {
      "path": "samples/drums/Plates/Splash/Splash 1.wav",
      "built_in": true
    },
    "e0006e219b45": {
      "path": "samples/drums/Plates/Ride Cymbal/Ride Cymbal 5.wav",
      "built_in": true
    },
    "a23f4fd08df9": {
      "path": "samples/drums/Plates/Ride Cymbal/Ride Cymbal 4.wav",
      "built_in": true
    },
    "0025a5310dda": {
      "path": "samples/drums/Plates/Ride Cymbal/Ride Cymbal 1.wav",
      "built_in": true
    },
    "45928200bc6a": {
      "path": "samples/drums/Plates/Ride Cymbal/Ride Cymbal 3.wav",
      "built_in": true
    },
    "e4a2415101ba": {
      "path": "samples/drums/Plates/Ride Cymbal/Ride Cymbal 2.wav",
      "built_in": true
    },
    "913ba417be05": {
      "path": "samples/drums/Plates/Ride Cymbal/Ride Cymbal Bell Mute.wav",
      "built_in": true
    },
    "472370307e02": {
      "path": "samples/drums/Plates/Ride Cymbal/Ride Cymbal Bell 2.wav",
      "built_in": true
    },
    "142f20683d5f": {
      "path": "samples/drums/Plates/Ride Cymbal/Ride Cymbal Bell 1.wav",
      "built_in": true
    },
    "63c5a820c78e": {
      "path": "samples/drums/Plates/Crash/Crash C 4.wav",
      "built_in": true
    },
    "65319028da63": {
      "path": "samples/drums/Plates/Crash/Crash A 4.wav",
      "built_in": true
    },
    "57d2634e47e1": {
      "path": "samples/drums/Plates/Crash/Crash A 5.wav",
      "built_in": true
    },
    "6b2528f2ff14": {
      "path": "samples/drums/Plates/Crash/Crash A 1.wav",
      "built_in": true
    },
    "ae68106aba1c": {
      "path": "samples/drums/Plates/Crash/Crash C 3.wav",
      "built_in": true
    },
    "0c985d7bf1e5": {
      "path": "samples/drums/Plates/Crash/Crash C 2.wav",
      "built_in": true
    },
    "259bb8002bca": {
      "path": "samples/drums/Plates/Crash/Crash A 2.wav",
      "built_in": true
    },
    "886236337f90": {
      "path": "samples/drums/Plates/Crash/Crash C 1.wav",
      "built_in": true
    },
    "82d18714d25a": {
      "path": "samples/drums/Plates/Crash/Crash A 3.wav",
      "built_in": true
    },
    "57febbcf5f77": {
      "path": "samples/drums/Plates/Crash/Crash A Mute.wav",
      "built_in": true
    },
    "c818fc7a16f1": {
      "path": "samples/drums/Plates/Crash/Crash B 1.wav",
      "built_in": true
    },
    "0379097a5836": {
      "path": "samples/drums/Plates/Crash/Crash B 3.wav",
      "built_in": true
    },
    "f9ec8692ccd0": {
      "path": "samples/drums/Plates/Crash/Crash B 2.wav",
      "built_in": true
    },
    "6444a2769cd9": {
      "path": "samples/drums/Plates/Crash/Crash A Bell.wav",
      "built_in": true
    },
    "9435748880e1": {
      "path": "samples/drums/Plates/Crash/Crash B Mute.wav",
      "built_in": true
    },
    "c343f366359a": {
      "path": "samples/drums/Plates/Crash/Crash C Mute.wav",
      "built_in": true
    },
    "3ec39880de87": {
      "path": "samples/drums/Plates/China/China Mute 1.wav",
      "built_in": true
    },
    "a67ebaa64fe9": {
      "path": "samples/drums/Plates/China/China Mute 3.wav",
      "built_in": true
    },
    "3724519f4675": {
      "path": "samples/drums/Plates/China/China Mute 2.wav",
      "built_in": true
    },
    "3fc868990b29": {
      "path": "samples/drums/Plates/China/China Bell.wav",
      "built_in": true
    },
    "db43b35b8765": {
      "path": "samples/drums/Plates/China/China 4.wav",
      "built_in": true
    },
    "008305cda93e": {
      "path": "samples/drums/Plates/China/China 3.wav",
      "built_in": true
    },
    "64cc0e989258": {
      "path": "samples/drums/Plates/China/China 2.wav",
      "built_in": true
    },
    "b39e9ad93c63": {
      "path": "samples/drums/Plates/China/China 1.wav",
      "built_in": true
    },
    "bff0cad235b7": {
      "path": "samples/drums/Plates/Hi Hat/Hi Hat Open 5.wav",
      "built_in": true
    },
    "c54d82ac9b64": {
      "path": "samples/drums/Plates/Hi Hat/Hi Hat Open 4.wav",
      "built_in": true
    },
    "91368b1661fa": {
      "path": "samples/drums/Plates/Hi Hat/Hi Hat Open 3.wav",
      "built_in": true
    },
    "2da026dbf5e2": {
      "path": "samples/drums/Plates/Hi Hat/Hi Hat Open 2.wav",
      "built_in": true
    },
    "6477f491b886": {
      "path": "samples/drums/Plates/Hi Hat/Hi Hat Open 1.wav",
      "built_in": true
    },
    "f5512b8e0001": {
      "path": "samples/drums/Plates/Hi Hat/Hi Hat 15.wav",
      "built_in": true
    },
    "b52528ca6281": {
      "path": "samples/drums/Plates/Hi Hat/Hi Hat Flam.wav",
      "built_in": true
    },
    "893e74ee6a30": {
      "path": "samples/drums/Plates/Hi Hat/Hi Hat 14.wav",
      "built_in": true
    },
    "8653dcd291dc": {
      "path": "samples/drums/Plates/Hi Hat/Hi Hat 8.wav",
      "built_in": true
    },
    "a5d1fc6f913f": {
      "path": "samples/drums/Plates/Hi Hat/Hi Hat 9.wav",
      "built_in": true
    },
    "dfb07fd7af72": {
      "path": "samples/drums/Plates/Hi Hat/Hi Hat 13.wav",
      "built_in": true
    },
    "21d01cb6fa1a": {
      "path": "samples/drums/Plates/Hi Hat/Hi Hat 12.wav",
      "built_in": true
    },
    "971c261bcc0c": {
      "path": "samples/drums/Plates/Hi Hat/Hi Hat 10.wav",
      "built_in": true
    },
    "65be2a6e4a9f": {
      "path": "samples/drums/Plates/Hi Hat/Hi Hat 11.wav",
      "built_in": true
    },
    "bbbb6771ef24": {
      "path": "samples/drums/Plates/Hi Hat/Hi Hat 2.wav",
      "built_in": true
    },
    "9ed9494b1cd4": {
      "path": "samples/drums/Plates/Hi Hat/Hi Hat 3.wav",
      "built_in": true
    },
    "a6fce3a8e1b6": {
      "path": "samples/drums/Plates/Hi Hat/Hi Hat 1.wav",
      "built_in": true
    },
    "864c2254f211": {
      "path": "samples/drums/Plates/Hi Hat/Hi Hat 4.wav",
      "built_in": true
    },
    "0fe7e1b0e9f8": {
      "path": "samples/drums/Plates/Hi Hat/Hi Hat Bell 1.wav",
      "built_in": true
    },
    "e873ee9f3eab": {
      "path": "samples/drums/Plates/Hi Hat/Hi Hat 5.wav",
      "built_in": true
    },
    "66e7951ef0d8": {
      "path": "samples/drums/Plates/Hi Hat/Hi Hat 7.wav",
      "built_in": true
    },
    "fd1e3827e955": {
      "path": "samples/drums/Plates/Hi Hat/Hi Hat Bell 2.wav",
      "built_in": true
    },
    "d8dc2680ec66": {
      "path": "samples/drums/Plates/Hi Hat/Hi Hat 6.wav",
      "built_in": true
    },
    "d808fe1b1be2": {
      "path": "samples/drums/Plates/Hi Hat/Hi Hat Open Close 4.wav",
      "built_in": true
    },
    "01a01d68d313": {
      "path": "samples/drums/Plates/Hi Hat/Hi Hat Open Close 5.wav",
      "built_in": true
    },
    "ed0d7abb3115": {
      "path": "samples/drums/Plates/Hi Hat/Hi Hat Open Close 7.wav",
      "built_in": true
    },
    "dc8267fb56cd": {
      "path": "samples/drums/Plates/Hi Hat/Hi Hat Open Close 6.wav",
      "built_in": true
    },
    "16b1a6b2a62a": {
      "path": "samples/drums/Plates/Hi Hat/Hi Hat Open Close 2.wav",
      "built_in": true
    },
    "1c9bb672b24d": {
      "path": "samples/drums/Plates/Hi Hat/Hi Hat Open Close 3.wav",
      "built_in": true
    },
    "f654c5bf0c35": {
      "path": "samples/drums/Plates/Hi Hat/Hi Hat Open Close 1.wav",
      "built_in": true
    },
    "6d6d7c389081": {
      "path": "samples/synth/Bass/BAS_MS20_13_F1.wav",
      "built_in": true
    },
    "b8b78b1da229": {
      "path": "samples/synth/Bass/BAS_MS20_1_F1.wav",
      "built_in": true
    },
    "b29eb0cb8657": {
      "path": "samples/synth/Bass/BAS_MS20_3_F1.wav",
      "built_in": true
    },
    "624e726a2cd8": {
      "path": "samples/synth/Bass/BAS_MS20_11_F1.wav",
      "built_in": true
    },
    "664ba710a5b7": {
      "path": "samples/synth/Bass/BAS_MS20_15_F2.wav",
      "built_in": true
    },
    "f7b5f50f7e64": {
      "path": "samples/synth/Bass/BAS_MS20_7_F1.wav",
      "built_in": true
    },
    "a0ac80e037ee": {
      "path": "samples/synth/Bass/BAS_MS20_5_F1.wav",
      "built_in": true
    },
    "41f6b195681c": {
      "path": "samples/synth/Bass/BAS_MS20_9_F1.wav",
      "built_in": true
    },
    "b838f1c84736": {
      "path": "samples/synth/Bass/BAS_MS20_12_F1.wav",
      "built_in": true
    },
    "10e0e588a45c": {
      "path": "samples/synth/Bass/BAS_MS20_10_F1.wav",
      "built_in": true
    },
    "31e5866eb0d8": {
      "path": "samples/synth/Bass/BAS_MS20_2_F1.wav",
      "built_in": true
    },
    "99e30666c5c8": {
      "path": "samples/synth/Bass/BAS_MS20_14_F1.wav",
      "built_in": true
    },
    "18cbeb6ebf75": {
      "path": "samples/synth/Bass/BAS_MS20_6_F1.wav",
      "built_in": true
    },
    "04ddf934e65c": {
      "path": "samples/synth/Bass/BAS_MS20_16_F2.wav",
      "built_in": true
    },
    "f11c30fbbb3c": {
      "path": "samples/synth/Bass/BAS_MS20_8_F1.wav",
      "built_in": true
    },
    "b7be275dc446": {
      "path": "samples/synth/Bass/BAS_MS20_4_F2.wav",
      "built_in": true
    },
    "17be4e7307d4": {
      "path": "samples/synth/Lead/piano-1-1.wav",
      "built_in": true
    },
    "80c378cf96f2": {
      "path": "samples/synth/Lead/piano-1-2.wav",
      "built_in": true
    },
    "f760d9209bbd": {
      "path": "samples/synth/Lead/PLK_OBXA_3_C4.wav",
      "built_in": true
    },
    "e500319dc5ab": {
      "path": "samples/synth/Lead/SYNTH-BrassyBoard1.wav",
      "built_in": true
    },
    "8ad2bfbbc72a": {
      "path": "samples/synth/Lead/PNO_OldG_C5.wav",
      "built_in": true
    },
    "16c36df7fa3c": {
      "path": "samples/synth/Lead/poly-1-1.wav",
      "built_in": true
    },
    "48a3c18fbb4d": {
      "path": "samples/synth/Lead/poly-1-2.wav",
      "built_in": true
    },
    "86b9811861f4": {
      "path": "samples/synth/Lead/poly-1-3.wav",
      "built_in": true
    },
    "002cadfc798c": {
      "path": "samples/synth/Lead/poly-1-7.wav",
      "built_in": true
    },
    "a3ff8858f8a2": {
      "path": "samples/synth/Lead/poly-1-6.wav",
      "built_in": true
    },
    "37729d7146cf": {
      "path": "samples/synth/Lead/poly-1-4.wav",
      "built_in": true
    },
    "7015456a2ada": {
      "path": "samples/synth/Lead/poly-1-5.wav",
>>>>>>> de3abaa7
      "built_in": true
    }
  }
}<|MERGE_RESOLUTION|>--- conflicted
+++ resolved
@@ -1,3306 +1,429 @@
 {
-<<<<<<< HEAD
-  "scan_timestamp": 1757611709,
-  "total_files": 801,
-=======
-  "scan_timestamp": 1757858090,
+  "scan_timestamp": 1758463593,
   "total_files": 146,
->>>>>>> de3abaa7
   "samples": {
-    "f218baf42f52": {
-      "path": "samples/Simulacrum Sounds/1 Shots/Acoustic and Electric/Drums/BEL_Tibetan_1.wav",
-      "built_in": true
-    },
-    "05928b093e92": {
-      "path": "samples/Simulacrum Sounds/1 Shots/Acoustic and Electric/Drums/BEL_TibetBowl_1.wav",
-      "built_in": true
-    },
-    "506d3b0a35c6": {
-      "path": "samples/Simulacrum Sounds/1 Shots/Acoustic and Electric/Drums/BEL_TibetBowl_2.wav",
-      "built_in": true
-    },
-    "8595e214eb8c": {
-      "path": "samples/Simulacrum Sounds/1 Shots/Acoustic and Electric/Drums/BEL_TibetBowl_3.wav",
-      "built_in": true
-    },
-    "750b74014264": {
-      "path": "samples/Simulacrum Sounds/1 Shots/Acoustic and Electric/Drums/BEL_Tingsha.wav",
-      "built_in": true
-    },
-    "bcf58f0559e6": {
-      "path": "samples/Simulacrum Sounds/1 Shots/Acoustic and Electric/Drums/CYM_Crash36cm.wav",
-      "built_in": true
-    },
-    "346c8f681d34": {
-      "path": "samples/Simulacrum Sounds/1 Shots/Acoustic and Electric/Drums/CYM_Crash41cm.wav",
-      "built_in": true
-    },
-<<<<<<< HEAD
-    "443f62add8ac": {
-      "path": "samples/Simulacrum Sounds/1 Shots/Acoustic and Electric/Drums/CYM_Ride51cm_1.wav",
-      "built_in": true
-    },
-    "0467eacb47a5": {
-      "path": "samples/Simulacrum Sounds/1 Shots/Acoustic and Electric/Drums/CYM_Ride51cm_2.wav",
-      "built_in": true
-    },
-    "fde0942cce1d": {
-      "path": "samples/Simulacrum Sounds/1 Shots/Acoustic and Electric/Drums/CYM_Ride51cm_3.wav",
-      "built_in": true
-    },
-    "d18a36d844b2": {
-      "path": "samples/Simulacrum Sounds/1 Shots/Acoustic and Electric/Drums/CYM_Ride51cm_4.wav",
-      "built_in": true
-    },
-    "4fe5cc203eb4": {
-      "path": "samples/Simulacrum Sounds/1 Shots/Acoustic and Electric/Drums/HAT_AcoustCL_1.wav",
-      "built_in": true
-    },
-    "eee1541c2cb3": {
-      "path": "samples/Simulacrum Sounds/1 Shots/Acoustic and Electric/Drums/HAT_AcoustCL_2.wav",
-      "built_in": true
-    },
-    "ca3aadea21b1": {
-      "path": "samples/Simulacrum Sounds/1 Shots/Acoustic and Electric/Drums/HAT_AcoustCL_3.wav",
-      "built_in": true
-    },
-    "0061f6795973": {
-      "path": "samples/Simulacrum Sounds/1 Shots/Acoustic and Electric/Drums/HAT_AcoustCL_4.wav",
-      "built_in": true
-    },
-    "fdeda1c174af": {
-      "path": "samples/Simulacrum Sounds/1 Shots/Acoustic and Electric/Drums/HAT_AcoustCL_5.wav",
-      "built_in": true
-    },
-    "12b6b5e9eab1": {
-      "path": "samples/Simulacrum Sounds/1 Shots/Acoustic and Electric/Drums/HAT_AcoustOP_1.wav",
-      "built_in": true
-    },
-    "626d72dbecc2": {
-      "path": "samples/Simulacrum Sounds/1 Shots/Acoustic and Electric/Drums/HAT_AcoustOP_2.wav",
-      "built_in": true
-    },
-    "d4d0769b9aa6": {
-      "path": "samples/Simulacrum Sounds/1 Shots/Acoustic and Electric/Drums/HAT_AcoustPDL_1.wav",
-      "built_in": true
-    },
-    "51b6edef540d": {
-      "path": "samples/Simulacrum Sounds/1 Shots/Acoustic and Electric/Drums/HAT_AcoustPDL_2.wav",
-      "built_in": true
-    },
-    "a9058f66541b": {
-      "path": "samples/Simulacrum Sounds/1 Shots/Acoustic and Electric/Drums/KCK_Acoust56cm_1.wav",
-      "built_in": true
-    },
-    "729f4ab60c0d": {
-      "path": "samples/Simulacrum Sounds/1 Shots/Acoustic and Electric/Drums/KCK_Acoust56cm_2.wav",
-      "built_in": true
-    },
-    "2565b38a1b30": {
-      "path": "samples/Simulacrum Sounds/1 Shots/Acoustic and Electric/Drums/KCK_Acoust56cm_3.wav",
-      "built_in": true
-    },
-    "e371336c0a1c": {
-      "path": "samples/Simulacrum Sounds/1 Shots/Acoustic and Electric/Drums/PRC_Agogo_1.wav",
-      "built_in": true
-    },
-    "b45b2ca351cd": {
-      "path": "samples/Simulacrum Sounds/1 Shots/Acoustic and Electric/Drums/PRC_Agogo_2.wav",
-      "built_in": true
-    },
-    "a6227f000f65": {
-      "path": "samples/Simulacrum Sounds/1 Shots/Acoustic and Electric/Drums/PRC_Bongo_1.wav",
-      "built_in": true
-    },
-    "5fb58471e6ae": {
-      "path": "samples/Simulacrum Sounds/1 Shots/Acoustic and Electric/Drums/PRC_Bongo_2.wav",
-      "built_in": true
-    },
-    "54de89ea257d": {
-      "path": "samples/Simulacrum Sounds/1 Shots/Acoustic and Electric/Drums/PRC_Bongo_3.wav",
-      "built_in": true
-    },
-    "f490bf3f5738": {
-      "path": "samples/Simulacrum Sounds/1 Shots/Acoustic and Electric/Drums/PRC_Cabasa.wav",
-      "built_in": true
-    },
-    "23249e6fe5c9": {
-      "path": "samples/Simulacrum Sounds/1 Shots/Acoustic and Electric/Drums/PRC_Clave.wav",
-      "built_in": true
-    },
-    "6c60637873d9": {
-      "path": "samples/Simulacrum Sounds/1 Shots/Acoustic and Electric/Drums/PRC_Conga_1.wav",
-      "built_in": true
-    },
-    "ca17b28bf335": {
-      "path": "samples/Simulacrum Sounds/1 Shots/Acoustic and Electric/Drums/PRC_Conga_2.wav",
-      "built_in": true
-    },
-    "a686ae0b60db": {
-      "path": "samples/Simulacrum Sounds/1 Shots/Acoustic and Electric/Drums/PRC_Conga_3.wav",
-      "built_in": true
-    },
-    "807dce3e0fb2": {
-      "path": "samples/Simulacrum Sounds/1 Shots/Acoustic and Electric/Drums/PRC_Conga_4.wav",
-      "built_in": true
-    },
-    "8fb3751cd274": {
-      "path": "samples/Simulacrum Sounds/1 Shots/Acoustic and Electric/Drums/PRC_Conga_5.wav",
-      "built_in": true
-    },
-    "6a6bcd4e5e62": {
-      "path": "samples/Simulacrum Sounds/1 Shots/Acoustic and Electric/Drums/PRC_Conga_6.wav",
-      "built_in": true
-    },
-    "4190474750a9": {
-      "path": "samples/Simulacrum Sounds/1 Shots/Acoustic and Electric/Drums/PRC_Damaru.wav",
-      "built_in": true
-    },
-    "6c27083c296a": {
-      "path": "samples/Simulacrum Sounds/1 Shots/Acoustic and Electric/Drums/PRC_Guiro.wav",
-      "built_in": true
-    },
-    "f8c9fd85e3ae": {
-      "path": "samples/Simulacrum Sounds/1 Shots/Acoustic and Electric/Drums/PRC_Madal_1.wav",
-      "built_in": true
-    },
-    "16fc23d7cf72": {
-      "path": "samples/Simulacrum Sounds/1 Shots/Acoustic and Electric/Drums/PRC_Madal_2.wav",
-      "built_in": true
-    },
-    "5d71c0c11e23": {
-      "path": "samples/Simulacrum Sounds/1 Shots/Acoustic and Electric/Drums/PRC_Madal_3.wav",
-      "built_in": true
-    },
-    "290c778710a9": {
-      "path": "samples/Simulacrum Sounds/1 Shots/Acoustic and Electric/Drums/PRC_Madal_4.wav",
-      "built_in": true
-    },
-    "09590ae6c4d8": {
-      "path": "samples/Simulacrum Sounds/1 Shots/Acoustic and Electric/Drums/PRC_Madal_5.wav",
-      "built_in": true
-    },
-    "b7f305b7b5d8": {
-      "path": "samples/Simulacrum Sounds/1 Shots/Acoustic and Electric/Drums/PRC_Madal_6.wav",
-      "built_in": true
-    },
-    "cf412b205d51": {
-      "path": "samples/Simulacrum Sounds/1 Shots/Acoustic and Electric/Drums/PRC_Madal_7.wav",
-      "built_in": true
-    },
-    "5e3aeba11fe7": {
-      "path": "samples/Simulacrum Sounds/1 Shots/Acoustic and Electric/Drums/PRC_Maraca.wav",
-      "built_in": true
-    },
-    "8a7ad6ffb019": {
-      "path": "samples/Simulacrum Sounds/1 Shots/Acoustic and Electric/Drums/PRC_Tabla_1.wav",
-      "built_in": true
-    },
-    "de0801dce5c5": {
-      "path": "samples/Simulacrum Sounds/1 Shots/Acoustic and Electric/Drums/PRC_Tabla_10.wav",
-      "built_in": true
-    },
-    "9a6f3cdb534c": {
-      "path": "samples/Simulacrum Sounds/1 Shots/Acoustic and Electric/Drums/PRC_Tabla_2.wav",
-      "built_in": true
-    },
-    "6c361941b167": {
-      "path": "samples/Simulacrum Sounds/1 Shots/Acoustic and Electric/Drums/PRC_Tabla_3.wav",
-      "built_in": true
-    },
-    "293d89294bb8": {
-      "path": "samples/Simulacrum Sounds/1 Shots/Acoustic and Electric/Drums/PRC_Tabla_4.wav",
-      "built_in": true
-    },
-    "9935ff100d19": {
-      "path": "samples/Simulacrum Sounds/1 Shots/Acoustic and Electric/Drums/PRC_Tabla_5.wav",
-      "built_in": true
-    },
-    "353139aa0b91": {
-      "path": "samples/Simulacrum Sounds/1 Shots/Acoustic and Electric/Drums/PRC_Tabla_6.wav",
-      "built_in": true
-    },
-    "11a8cbdff942": {
-      "path": "samples/Simulacrum Sounds/1 Shots/Acoustic and Electric/Drums/PRC_Tabla_7.wav",
-      "built_in": true
-    },
-    "b358e9ddeff4": {
-      "path": "samples/Simulacrum Sounds/1 Shots/Acoustic and Electric/Drums/PRC_Tabla_8.wav",
-      "built_in": true
-    },
-    "15348df93ee9": {
-      "path": "samples/Simulacrum Sounds/1 Shots/Acoustic and Electric/Drums/PRC_Tabla_9.wav",
-      "built_in": true
-    },
-    "e44d6f17c7c0": {
-      "path": "samples/Simulacrum Sounds/1 Shots/Acoustic and Electric/Drums/PRC_TibetGong.wav",
-      "built_in": true
-    },
-    "d2920a7f009d": {
-      "path": "samples/Simulacrum Sounds/1 Shots/Acoustic and Electric/Drums/PRC_Triangle.wav",
-      "built_in": true
-    },
-    "71602353a32a": {
-      "path": "samples/Simulacrum Sounds/1 Shots/Acoustic and Electric/Drums/SNR_Acoust_1.wav",
-      "built_in": true
-    },
-    "e4001be26f56": {
-      "path": "samples/Simulacrum Sounds/1 Shots/Acoustic and Electric/Drums/SNR_Acoust_2.wav",
-      "built_in": true
-    },
-    "061c9a1fbf9e": {
-      "path": "samples/Simulacrum Sounds/1 Shots/Acoustic and Electric/Drums/SNR_Acoust_3.wav",
-      "built_in": true
-    },
-    "b57080e2449a": {
-      "path": "samples/Simulacrum Sounds/1 Shots/Acoustic and Electric/Drums/SNR_H910_1.wav",
-      "built_in": true
-    },
-    "655c496adcbc": {
-      "path": "samples/Simulacrum Sounds/1 Shots/Acoustic and Electric/Drums/SNR_H910_2.wav",
-      "built_in": true
-    },
-    "ca8a6d170cd0": {
-      "path": "samples/Simulacrum Sounds/1 Shots/Acoustic and Electric/Drums/SNR_H910_3.wav",
-      "built_in": true
-    },
-    "850c411dc405": {
-      "path": "samples/Simulacrum Sounds/1 Shots/Acoustic and Electric/Drums/SNR_H910_4.wav",
-      "built_in": true
-    },
-    "c00b843b4a74": {
-      "path": "samples/Simulacrum Sounds/1 Shots/Acoustic and Electric/Drums/SNR_H910_5.wav",
-      "built_in": true
-    },
-    "d30170f8e1f7": {
-      "path": "samples/Simulacrum Sounds/1 Shots/Acoustic and Electric/Drums/SNR_H910_6.wav",
-      "built_in": true
-    },
-    "697f81603cc7": {
-      "path": "samples/Simulacrum Sounds/1 Shots/Acoustic and Electric/Drums/SNR_H910_7.wav",
-      "built_in": true
-    },
-    "c1ce956d87d1": {
-      "path": "samples/Simulacrum Sounds/1 Shots/Acoustic and Electric/Drums/SNR_H910_8.wav",
-      "built_in": true
-    },
-    "0bac26d5d639": {
-      "path": "samples/Simulacrum Sounds/1 Shots/Acoustic and Electric/Drums/SNR_Side_1.wav",
-      "built_in": true
-    },
-    "dfdcac0877fc": {
-      "path": "samples/Simulacrum Sounds/1 Shots/Acoustic and Electric/Drums/SNR_Side_2.wav",
-      "built_in": true
-    },
-    "8008f3e4fdb5": {
-      "path": "samples/Simulacrum Sounds/1 Shots/Acoustic and Electric/Drums/SNR_Side_3.wav",
-      "built_in": true
-    },
-    "d3d08ba304e0": {
-      "path": "samples/Simulacrum Sounds/1 Shots/Acoustic and Electric/Drums/TOM_Floor_1.wav",
-      "built_in": true
-    },
-    "17fd57aab743": {
-      "path": "samples/Simulacrum Sounds/1 Shots/Acoustic and Electric/Drums/TOM_Floor_2.wav",
-      "built_in": true
-    },
-    "f666a75e710e": {
-      "path": "samples/Simulacrum Sounds/1 Shots/Acoustic and Electric/Drums/TOM_Rack30cm_1.wav",
-      "built_in": true
-    },
-    "2124acd8b14e": {
-      "path": "samples/Simulacrum Sounds/1 Shots/Acoustic and Electric/Drums/TOM_Rack30cm_2.wav",
-      "built_in": true
-    },
-    "1099b3613f69": {
-      "path": "samples/Simulacrum Sounds/1 Shots/Acoustic and Electric/Drums/TOM_Rack33cm_1.wav",
-      "built_in": true
-    },
-    "4aff5a40dfdc": {
-      "path": "samples/Simulacrum Sounds/1 Shots/Acoustic and Electric/Drums/TOM_Rack33cm_2.wav",
-      "built_in": true
-    },
-    "609235ebe691": {
-      "path": "samples/Simulacrum Sounds/1 Shots/Acoustic and Electric/Electric Bass/BAS_ELFNG_F1.wav",
-      "built_in": true
-    },
-    "b56492344622": {
-      "path": "samples/Simulacrum Sounds/1 Shots/Acoustic and Electric/Electric Bass/BAS_ELFNG_F2.wav",
-      "built_in": true
-    },
-    "06c43fe0908d": {
-      "path": "samples/Simulacrum Sounds/1 Shots/Acoustic and Electric/Electric Bass/BAS_ELFNG_F3.wav",
-      "built_in": true
-    },
-    "d530daeeb142": {
-      "path": "samples/Simulacrum Sounds/1 Shots/Acoustic and Electric/Electric Bass/BAS_ELFNG_F4.wav",
-      "built_in": true
-    },
-    "9b075d5f661f": {
-      "path": "samples/Simulacrum Sounds/1 Shots/Acoustic and Electric/Electric Bass/BAS_ELPCK_F1.wav",
-      "built_in": true
-    },
-    "87f7a474e539": {
-      "path": "samples/Simulacrum Sounds/1 Shots/Acoustic and Electric/Electric Bass/BAS_ELPCK_F2.wav",
-      "built_in": true
-    },
-    "84d4b7e9a20e": {
-      "path": "samples/Simulacrum Sounds/1 Shots/Acoustic and Electric/Electric Bass/BAS_ELPCK_F3.wav",
-      "built_in": true
-    },
-    "edf2e142a97d": {
-      "path": "samples/Simulacrum Sounds/1 Shots/Acoustic and Electric/Electric Bass/BAS_ELPCK_F4.wav",
-      "built_in": true
-    },
-    "7586f5bd7b5d": {
-      "path": "samples/Simulacrum Sounds/1 Shots/Acoustic and Electric/Electric Bass/BAS_ELSLP_F1.wav",
-      "built_in": true
-    },
-    "6b78e68a170b": {
-      "path": "samples/Simulacrum Sounds/1 Shots/Acoustic and Electric/Electric Bass/BAS_ELSLP_F2.wav",
-      "built_in": true
-    },
-    "31f2ae27fe0b": {
-      "path": "samples/Simulacrum Sounds/1 Shots/Acoustic and Electric/Electric Bass/BAS_ELSNP_F1.wav",
-      "built_in": true
-    },
-    "25eda7a03438": {
-      "path": "samples/Simulacrum Sounds/1 Shots/Acoustic and Electric/Electric Bass/BAS_ELSNP_F2.wav",
-      "built_in": true
-    },
-    "7dcd7df25afb": {
-      "path": "samples/Simulacrum Sounds/1 Shots/Acoustic and Electric/Keys/ORG_OldHam_1_C3.wav",
-      "built_in": true
-    },
-    "6da56d15a09c": {
-      "path": "samples/Simulacrum Sounds/1 Shots/Acoustic and Electric/Keys/ORG_OldHam_2_C3.wav",
-      "built_in": true
-    },
-    "309696d5bc21": {
-      "path": "samples/Simulacrum Sounds/1 Shots/Acoustic and Electric/Keys/ORG_OldHam_3_C3.wav",
-      "built_in": true
-    },
-    "fffc6d869901": {
-      "path": "samples/Simulacrum Sounds/1 Shots/Acoustic and Electric/Keys/ORG_PedalBass_F2.wav",
-      "built_in": true
-    },
-    "8ad2bfbbc72a": {
-      "path": "samples/Simulacrum Sounds/1 Shots/Acoustic and Electric/Keys/PNO_OldG_C5.wav",
-      "built_in": true
-    },
-    "f2bfc4663d1f": {
-      "path": "samples/Simulacrum Sounds/1 Shots/Acoustic and Electric/Plucked/PLK_12STR_A2.wav",
-      "built_in": true
-    },
-    "e102450803c5": {
-      "path": "samples/Simulacrum Sounds/1 Shots/Acoustic and Electric/Plucked/PLK_12STR_B3.wav",
-      "built_in": true
-    },
-    "2cd8f1b28465": {
-      "path": "samples/Simulacrum Sounds/1 Shots/Acoustic and Electric/Plucked/PLK_12STR_D3.wav",
-      "built_in": true
-    },
-    "9e57679bf786": {
-      "path": "samples/Simulacrum Sounds/1 Shots/Acoustic and Electric/Plucked/PLK_12STR_E2.wav",
-      "built_in": true
-    },
-    "f54e28087cf6": {
-      "path": "samples/Simulacrum Sounds/1 Shots/Acoustic and Electric/Plucked/PLK_12STR_E4.wav",
-      "built_in": true
-    },
-    "189448d0f7cf": {
-      "path": "samples/Simulacrum Sounds/1 Shots/Acoustic and Electric/Plucked/PLK_12STR_E5.wav",
-      "built_in": true
-    },
-    "5e2c9e072979": {
-      "path": "samples/Simulacrum Sounds/1 Shots/Acoustic and Electric/Plucked/PLK_12STR_G3.wav",
-      "built_in": true
-    },
-    "1f4d67ff6198": {
-      "path": "samples/Simulacrum Sounds/1 Shots/Acoustic and Electric/Plucked/PLK_DIST_A2.wav",
-      "built_in": true
-    },
-    "09931a5bbee1": {
-      "path": "samples/Simulacrum Sounds/1 Shots/Acoustic and Electric/Plucked/PLK_DIST_B3.wav",
-      "built_in": true
-    },
-    "be24fa9c8d2c": {
-      "path": "samples/Simulacrum Sounds/1 Shots/Acoustic and Electric/Plucked/PLK_DIST_D3.wav",
-      "built_in": true
-    },
-    "56943fb3b0ad": {
-      "path": "samples/Simulacrum Sounds/1 Shots/Acoustic and Electric/Plucked/PLK_DIST_E2.wav",
-      "built_in": true
-    },
-    "10fd9f8199b7": {
-      "path": "samples/Simulacrum Sounds/1 Shots/Acoustic and Electric/Plucked/PLK_DIST_E4.wav",
-      "built_in": true
-    },
-    "9adf1975ee9c": {
-      "path": "samples/Simulacrum Sounds/1 Shots/Acoustic and Electric/Plucked/PLK_DIST_E5.wav",
-      "built_in": true
-    },
-    "dbcbc0b5d14b": {
-      "path": "samples/Simulacrum Sounds/1 Shots/Acoustic and Electric/Plucked/PLK_DIST_G3.wav",
-      "built_in": true
-    },
-    "f014ba35d7f4": {
-      "path": "samples/Simulacrum Sounds/1 Shots/Acoustic and Electric/Plucked/PLK_EGUIT_A2.wav",
-      "built_in": true
-    },
-    "02624b120d8d": {
-      "path": "samples/Simulacrum Sounds/1 Shots/Acoustic and Electric/Plucked/PLK_EGUIT_B3.wav",
-      "built_in": true
-    },
-    "248f6ec74b1a": {
-      "path": "samples/Simulacrum Sounds/1 Shots/Acoustic and Electric/Plucked/PLK_EGUIT_D3.wav",
-      "built_in": true
-    },
-    "89b89bda1cb5": {
-      "path": "samples/Simulacrum Sounds/1 Shots/Acoustic and Electric/Plucked/PLK_EGUIT_E2.wav",
-      "built_in": true
-    },
-    "8c5551bff756": {
-      "path": "samples/Simulacrum Sounds/1 Shots/Acoustic and Electric/Plucked/PLK_EGUIT_E4.wav",
-      "built_in": true
-    },
-    "9a9d5d13fc37": {
-      "path": "samples/Simulacrum Sounds/1 Shots/Acoustic and Electric/Plucked/PLK_EGUIT_E5.wav",
-      "built_in": true
-    },
-    "935d7166c155": {
-      "path": "samples/Simulacrum Sounds/1 Shots/Acoustic and Electric/Plucked/PLK_EGUIT_G3.wav",
-      "built_in": true
-    },
-    "951d126bb5a1": {
-      "path": "samples/Simulacrum Sounds/1 Shots/Acoustic and Electric/Plucked/PLK_EMAJ_1.wav",
-      "built_in": true
-    },
-    "ef9e45e99779": {
-      "path": "samples/Simulacrum Sounds/1 Shots/Acoustic and Electric/Plucked/PLK_EMAJ_2.wav",
-      "built_in": true
-    },
-    "2062d1864314": {
-      "path": "samples/Simulacrum Sounds/1 Shots/Acoustic and Electric/Plucked/PLK_ESitar_C4.wav",
-      "built_in": true
-    },
-    "bd2869f21ccb": {
-      "path": "samples/Simulacrum Sounds/1 Shots/Acoustic and Electric/Plucked/PLK_ESitar_C5.wav",
-      "built_in": true
-    },
-    "054024a6fc1b": {
-      "path": "samples/Simulacrum Sounds/1 Shots/Acoustic and Electric/Plucked/PLK_KrvkLyre_A4.wav",
-      "built_in": true
-    },
-    "a952b0d0dca6": {
-      "path": "samples/Simulacrum Sounds/1 Shots/Acoustic and Electric/Plucked/PLK_KrvkLyre_C4.wav",
-      "built_in": true
-    },
-    "25f7c2c7c9bd": {
-      "path": "samples/Simulacrum Sounds/1 Shots/Acoustic and Electric/Plucked/PLK_KrvkLyre_D4.wav",
-      "built_in": true
-    },
-    "8138b3b1ce8f": {
-      "path": "samples/Simulacrum Sounds/1 Shots/Acoustic and Electric/Plucked/PLK_KrvkLyre_E4.wav",
-      "built_in": true
-    },
-    "ece29218e7ab": {
-      "path": "samples/Simulacrum Sounds/1 Shots/Acoustic and Electric/Plucked/PLK_KrvkLyre_F4.wav",
-      "built_in": true
-    },
-    "c335a7af46ab": {
-      "path": "samples/Simulacrum Sounds/1 Shots/Acoustic and Electric/Plucked/PLK_KrvkLyre_G4.wav",
-      "built_in": true
-    },
-    "4bc26b7e0340": {
-      "path": "samples/Simulacrum Sounds/1 Shots/Acoustic and Electric/Plucked/PLK_Lute_A3.wav",
-      "built_in": true
-    },
-    "c62acd7407c5": {
-      "path": "samples/Simulacrum Sounds/1 Shots/Acoustic and Electric/Plucked/PLK_Lute_C3.wav",
-      "built_in": true
-    },
-    "e6f68426f5ff": {
-      "path": "samples/Simulacrum Sounds/1 Shots/Acoustic and Electric/Plucked/PLK_Lute_C5.wav",
-      "built_in": true
-    },
-    "24148806ceaa": {
-      "path": "samples/Simulacrum Sounds/1 Shots/Acoustic and Electric/Plucked/PLK_Lute_D2.wav",
-      "built_in": true
-    },
-    "850ed45a0e9d": {
-      "path": "samples/Simulacrum Sounds/1 Shots/Acoustic and Electric/Plucked/PLK_Lute_D4.wav",
-      "built_in": true
-    },
-    "11c7b09be196": {
-      "path": "samples/Simulacrum Sounds/1 Shots/Acoustic and Electric/Plucked/PLK_Lute_F2.wav",
-      "built_in": true
-    },
-    "a5ebcab9c9c2": {
-      "path": "samples/Simulacrum Sounds/1 Shots/Acoustic and Electric/Plucked/PLK_Lute_F3.wav",
-      "built_in": true
-    },
-    "b84670fba2ce": {
-      "path": "samples/Simulacrum Sounds/1 Shots/Acoustic and Electric/Plucked/PLK_Lute_G4.wav",
-      "built_in": true
-    },
-    "331a968d1333": {
-      "path": "samples/Simulacrum Sounds/1 Shots/Acoustic and Electric/Plucked/PLK_Sitar_C4.wav",
-      "built_in": true
-    },
-    "6461f70f714c": {
-      "path": "samples/Simulacrum Sounds/1 Shots/Acoustic and Electric/Plucked/PLK_Sitar_C5.wav",
-      "built_in": true
-    },
-    "7cbf2fd6608f": {
-      "path": "samples/Simulacrum Sounds/1 Shots/Acoustic and Electric/Plucked/PLK_STLSTR_A2.wav",
-      "built_in": true
-    },
-    "88a50b855a25": {
-      "path": "samples/Simulacrum Sounds/1 Shots/Acoustic and Electric/Plucked/PLK_STLSTR_B3.wav",
-      "built_in": true
-    },
-    "9881a6f91e45": {
-      "path": "samples/Simulacrum Sounds/1 Shots/Acoustic and Electric/Plucked/PLK_STLSTR_D3.wav",
-      "built_in": true
-    },
-    "f337000c6236": {
-      "path": "samples/Simulacrum Sounds/1 Shots/Acoustic and Electric/Plucked/PLK_STLSTR_E2.wav",
-      "built_in": true
-    },
-    "3af3777e582e": {
-      "path": "samples/Simulacrum Sounds/1 Shots/Acoustic and Electric/Plucked/PLK_STLSTR_E4.wav",
-      "built_in": true
-    },
-    "ebe85c9dda65": {
-      "path": "samples/Simulacrum Sounds/1 Shots/Acoustic and Electric/Plucked/PLK_STLSTR_E5.wav",
-      "built_in": true
-    },
-    "107730c5c825": {
-      "path": "samples/Simulacrum Sounds/1 Shots/Acoustic and Electric/Plucked/PLK_STLSTR_G3.wav",
-      "built_in": true
-    },
-    "96da911fbf3e": {
-      "path": "samples/Simulacrum Sounds/1 Shots/Acoustic and Electric/Tuned Percussion/TUN_BamXyl_1.wav",
-      "built_in": true
-    },
-    "add7eb845b73": {
-      "path": "samples/Simulacrum Sounds/1 Shots/Acoustic and Electric/Tuned Percussion/TUN_BamXyl_2.wav",
-      "built_in": true
-    },
-    "c57fb66e1a29": {
-      "path": "samples/Simulacrum Sounds/1 Shots/Acoustic and Electric/Tuned Percussion/TUN_BamXyl_3.wav",
-      "built_in": true
-    },
-    "c815a65f89f6": {
-      "path": "samples/Simulacrum Sounds/1 Shots/Acoustic and Electric/Tuned Percussion/TUN_BamXyl_4.wav",
-      "built_in": true
-    },
-    "70444a7b1e11": {
-      "path": "samples/Simulacrum Sounds/1 Shots/Acoustic and Electric/Tuned Percussion/TUN_BamXyl_5.wav",
-      "built_in": true
-    },
-    "11c9013e75d1": {
-      "path": "samples/Simulacrum Sounds/1 Shots/Acoustic and Electric/Tuned Percussion/TUN_BamXyl_6.wav",
-      "built_in": true
-    },
-    "d6b4b2444084": {
-      "path": "samples/Simulacrum Sounds/1 Shots/Acoustic and Electric/Tuned Percussion/TUN_BamXyl_7.wav",
-      "built_in": true
-    },
-    "6c52ef3ca820": {
-      "path": "samples/Simulacrum Sounds/1 Shots/Acoustic and Electric/Tuned Percussion/TUN_BamXyl_8.wav",
-      "built_in": true
-    },
-    "c4efe5edc5e8": {
-      "path": "samples/Simulacrum Sounds/1 Shots/Acoustic and Electric/Tuned Percussion/TUN_DULC_A3.wav",
-      "built_in": true
-    },
-    "f8a002642c48": {
-      "path": "samples/Simulacrum Sounds/1 Shots/Acoustic and Electric/Tuned Percussion/TUN_DULC_A4.wav",
-      "built_in": true
-    },
-    "18480a8ab68d": {
-      "path": "samples/Simulacrum Sounds/1 Shots/Acoustic and Electric/Tuned Percussion/TUN_DULC_A5.wav",
-      "built_in": true
-    },
-    "343227635c84": {
-      "path": "samples/Simulacrum Sounds/1 Shots/Acoustic and Electric/Tuned Percussion/TUN_DULC_C6.wav",
-      "built_in": true
-    },
-    "42860c76f431": {
-      "path": "samples/Simulacrum Sounds/1 Shots/Acoustic and Electric/Tuned Percussion/TUN_DULC_E4.wav",
-      "built_in": true
-    },
-    "c680f39ca256": {
-      "path": "samples/Simulacrum Sounds/1 Shots/Acoustic and Electric/Tuned Percussion/TUN_DULC_E5.wav",
-      "built_in": true
-    },
-    "10408b352da9": {
-      "path": "samples/Simulacrum Sounds/1 Shots/Acoustic and Electric/Winds/WND_Bamboo_A5.wav",
-      "built_in": true
-    },
-    "c521225ef696": {
-      "path": "samples/Simulacrum Sounds/1 Shots/Acoustic and Electric/Winds/WND_OCRNA_B5.wav",
-      "built_in": true
-    },
-    "3c1f4dad7727": {
-      "path": "samples/Simulacrum Sounds/1 Shots/Acoustic and Electric/Winds/WND_RkangDung_A4.wav",
-      "built_in": true
-    },
-    "dcc475709d76": {
-      "path": "samples/Simulacrum Sounds/1 Shots/Acoustic and Electric/Winds/WND_ZangsDung_A3.wav",
-      "built_in": true
-    },
-    "3be459a86f51": {
-      "path": "samples/Simulacrum Sounds/1 Shots/Synths/5U Modular/Bass/BAS_MODU_10_F1.wav",
-      "built_in": true
-    },
-    "30b7f63451f9": {
-      "path": "samples/Simulacrum Sounds/1 Shots/Synths/5U Modular/Bass/BAS_MODU_11_F1.wav",
-      "built_in": true
-    },
-    "fbc651a6134a": {
-      "path": "samples/Simulacrum Sounds/1 Shots/Synths/5U Modular/Bass/BAS_MODU_12_F1.wav",
-      "built_in": true
-    },
-    "587f418a91d1": {
-      "path": "samples/Simulacrum Sounds/1 Shots/Synths/5U Modular/Bass/BAS_MODU_13_F1.wav",
-      "built_in": true
-    },
-    "fb09c02039bc": {
-      "path": "samples/Simulacrum Sounds/1 Shots/Synths/5U Modular/Bass/BAS_MODU_14_F1.wav",
-      "built_in": true
-    },
-    "354229ab3e42": {
-      "path": "samples/Simulacrum Sounds/1 Shots/Synths/5U Modular/Bass/BAS_MODU_15_F1.wav",
-      "built_in": true
-    },
-    "bcfe35dd2cde": {
-      "path": "samples/Simulacrum Sounds/1 Shots/Synths/5U Modular/Bass/BAS_MODU_16_F1.wav",
-      "built_in": true
-    },
-    "f9576444c9c2": {
-      "path": "samples/Simulacrum Sounds/1 Shots/Synths/5U Modular/Bass/BAS_MODU_17_F1.wav",
-      "built_in": true
-    },
-    "70b867fd5d07": {
-      "path": "samples/Simulacrum Sounds/1 Shots/Synths/5U Modular/Bass/BAS_MODU_18_F1.wav",
-      "built_in": true
-    },
-    "681b7dc507d3": {
-      "path": "samples/Simulacrum Sounds/1 Shots/Synths/5U Modular/Bass/BAS_MODU_19_F1.wav",
-      "built_in": true
-    },
-    "650455fe30ce": {
-      "path": "samples/Simulacrum Sounds/1 Shots/Synths/5U Modular/Bass/BAS_MODU_1_F1.wav",
-      "built_in": true
-    },
-    "bea19f46846c": {
-      "path": "samples/Simulacrum Sounds/1 Shots/Synths/5U Modular/Bass/BAS_MODU_20_F1.wav",
-      "built_in": true
-    },
-    "cc65769cc04b": {
-      "path": "samples/Simulacrum Sounds/1 Shots/Synths/5U Modular/Bass/BAS_MODU_21_F1.wav",
-      "built_in": true
-    },
-    "c93f3b3c1e32": {
-      "path": "samples/Simulacrum Sounds/1 Shots/Synths/5U Modular/Bass/BAS_MODU_2_F1.wav",
-      "built_in": true
-    },
-    "181843d23737": {
-      "path": "samples/Simulacrum Sounds/1 Shots/Synths/5U Modular/Bass/BAS_MODU_3_F1.wav",
-      "built_in": true
-    },
-    "80f4a2533785": {
-      "path": "samples/Simulacrum Sounds/1 Shots/Synths/5U Modular/Bass/BAS_MODU_4_F1.wav",
-      "built_in": true
-    },
-    "1e76c1148457": {
-      "path": "samples/Simulacrum Sounds/1 Shots/Synths/5U Modular/Bass/BAS_MODU_5_F1.wav",
-      "built_in": true
-    },
-    "976dbe2091b6": {
-      "path": "samples/Simulacrum Sounds/1 Shots/Synths/5U Modular/Bass/BAS_MODU_6_F1.wav",
-      "built_in": true
-    },
-    "f23f29811af9": {
-      "path": "samples/Simulacrum Sounds/1 Shots/Synths/5U Modular/Bass/BAS_MODU_7_F1.wav",
-      "built_in": true
-    },
-    "95bf9e8fc7ee": {
-      "path": "samples/Simulacrum Sounds/1 Shots/Synths/5U Modular/Bass/BAS_MODU_8_F1.wav",
-      "built_in": true
-    },
-    "633b15991ba3": {
-      "path": "samples/Simulacrum Sounds/1 Shots/Synths/5U Modular/Bass/BAS_MODU_9_F1.wav",
-      "built_in": true
-    },
-    "370285b290c4": {
-      "path": "samples/Simulacrum Sounds/1 Shots/Synths/5U Modular/Drums/KCK_MODU_1.wav",
-      "built_in": true
-    },
-    "d49fb9df4f80": {
-      "path": "samples/Simulacrum Sounds/1 Shots/Synths/5U Modular/Drums/KCK_MODU_2.wav",
-      "built_in": true
-    },
-    "5dc3c9a8d2b0": {
-      "path": "samples/Simulacrum Sounds/1 Shots/Synths/5U Modular/Drums/KCK_MODU_3.wav",
-      "built_in": true
-    },
-    "1ba69a73214b": {
-      "path": "samples/Simulacrum Sounds/1 Shots/Synths/5U Modular/Drums/KCK_MODU_4.wav",
-      "built_in": true
-    },
-    "cf02cbc206d7": {
-      "path": "samples/Simulacrum Sounds/1 Shots/Synths/5U Modular/Drums/TOM_MODU_1.wav",
-      "built_in": true
-    },
-    "d13470e7be8f": {
-      "path": "samples/Simulacrum Sounds/1 Shots/Synths/5U Modular/Drums/TOM_MODU_2.wav",
-      "built_in": true
-    },
-    "48879de781de": {
-      "path": "samples/Simulacrum Sounds/1 Shots/Synths/5U Modular/Drums/TOM_MODU_3.wav",
-      "built_in": true
-    },
-    "2c24ab875610": {
-      "path": "samples/Simulacrum Sounds/1 Shots/Synths/5U Modular/FX/FX_MODU_1.wav",
-      "built_in": true
-    },
-    "b0e3f441f911": {
-      "path": "samples/Simulacrum Sounds/1 Shots/Synths/5U Modular/FX/FX_MODU_2.wav",
-      "built_in": true
-    },
-    "27db9e66b1c4": {
-      "path": "samples/Simulacrum Sounds/1 Shots/Synths/5U Modular/FX/FX_MODU_3.wav",
-      "built_in": true
-    },
-    "44b97ab46059": {
-      "path": "samples/Simulacrum Sounds/1 Shots/Synths/5U Modular/FX/FX_MODU_4.wav",
-      "built_in": true
-    },
-    "740a832af522": {
-      "path": "samples/Simulacrum Sounds/1 Shots/Synths/5U Modular/FX/FX_MODU_5.wav",
-      "built_in": true
-    },
-    "0a9bbb459fc4": {
-      "path": "samples/Simulacrum Sounds/1 Shots/Synths/5U Modular/FX/FX_MODU_6.wav",
-      "built_in": true
-    },
-    "03cc1bc6240d": {
-      "path": "samples/Simulacrum Sounds/1 Shots/Synths/5U Modular/Leads and Keys/LED_MODU_1_C3.wav",
-      "built_in": true
-    },
-    "bfdf5e449079": {
-      "path": "samples/Simulacrum Sounds/1 Shots/Synths/5U Modular/Leads and Keys/LED_MODU_2_C3.wav",
-      "built_in": true
-    },
-    "93085a2d9c6b": {
-      "path": "samples/Simulacrum Sounds/1 Shots/Synths/5U Modular/Leads and Keys/PLK_MODU_1_C3.wav",
-      "built_in": true
-    },
-    "6824379754b5": {
-      "path": "samples/Simulacrum Sounds/1 Shots/Synths/5U Modular/Leads and Keys/PLK_MODU_2_C4.wav",
-      "built_in": true
-    },
-    "8298eac97899": {
-      "path": "samples/Simulacrum Sounds/1 Shots/Synths/5U Modular/Leads and Keys/PLK_MODU_3_C3.wav",
-      "built_in": true
-    },
-    "c76d1f5fb834": {
-      "path": "samples/Simulacrum Sounds/1 Shots/Synths/5U Modular/Leads and Keys/PLK_MODU_4_C4.wav",
-      "built_in": true
-    },
-    "77a52fe20b8e": {
-      "path": "samples/Simulacrum Sounds/1 Shots/Synths/5U Modular/Leads and Keys/PLK_MODU_5_C3.wav",
-      "built_in": true
-    },
-    "9e1ad496416e": {
-      "path": "samples/Simulacrum Sounds/1 Shots/Synths/5U Modular/Pads/PAD_MODU_10_C1.wav",
-      "built_in": true
-    },
-    "06fca378d898": {
-      "path": "samples/Simulacrum Sounds/1 Shots/Synths/5U Modular/Pads/PAD_MODU_1_C2.wav",
-      "built_in": true
-    },
-    "cd21f2ae5053": {
-      "path": "samples/Simulacrum Sounds/1 Shots/Synths/5U Modular/Pads/PAD_MODU_2_C2.wav",
-      "built_in": true
-    },
-    "cd3cf51de3eb": {
-      "path": "samples/Simulacrum Sounds/1 Shots/Synths/5U Modular/Pads/PAD_MODU_3_C1.wav",
-      "built_in": true
-    },
-    "49577c6f0ae1": {
-      "path": "samples/Simulacrum Sounds/1 Shots/Synths/5U Modular/Pads/PAD_MODU_4_C2.wav",
-      "built_in": true
-    },
-    "a1188d3b72e3": {
-      "path": "samples/Simulacrum Sounds/1 Shots/Synths/5U Modular/Pads/PAD_MODU_5_C8.wav",
-      "built_in": true
-    },
-    "6d24dbeeb52f": {
-      "path": "samples/Simulacrum Sounds/1 Shots/Synths/5U Modular/Pads/PAD_MODU_6_C2.wav",
-      "built_in": true
-    },
-    "e39307afe25d": {
-      "path": "samples/Simulacrum Sounds/1 Shots/Synths/5U Modular/Pads/PAD_MODU_7_C2.wav",
-      "built_in": true
-    },
-    "0527b31f262a": {
-      "path": "samples/Simulacrum Sounds/1 Shots/Synths/5U Modular/Pads/PAD_MODU_8_C3.wav",
-      "built_in": true
-    },
-    "d67422d86bdf": {
-      "path": "samples/Simulacrum Sounds/1 Shots/Synths/5U Modular/Pads/PAD_MODU_9_C2.wav",
-      "built_in": true
-    },
-    "187ad903646c": {
-      "path": "samples/Simulacrum Sounds/1 Shots/Synths/ARP 2600/Bass/BAS_2600_10_F1.wav",
-      "built_in": true
-    },
-    "99ea6fd22de9": {
-      "path": "samples/Simulacrum Sounds/1 Shots/Synths/ARP 2600/Bass/BAS_2600_11_F1.wav",
-      "built_in": true
-    },
-    "5a325d9295ff": {
-      "path": "samples/Simulacrum Sounds/1 Shots/Synths/ARP 2600/Bass/BAS_2600_12_F1.wav",
-      "built_in": true
-    },
-    "e761462ce219": {
-      "path": "samples/Simulacrum Sounds/1 Shots/Synths/ARP 2600/Bass/BAS_2600_13_F1.wav",
-      "built_in": true
-    },
-    "3949effddb41": {
-      "path": "samples/Simulacrum Sounds/1 Shots/Synths/ARP 2600/Bass/BAS_2600_14_F1.wav",
-      "built_in": true
-    },
-    "59197c1bf515": {
-      "path": "samples/Simulacrum Sounds/1 Shots/Synths/ARP 2600/Bass/BAS_2600_15_F2.wav",
-      "built_in": true
-    },
-    "f9b157b36942": {
-      "path": "samples/Simulacrum Sounds/1 Shots/Synths/ARP 2600/Bass/BAS_2600_16_F0.wav",
-      "built_in": true
-    },
-    "5106ec849c82": {
-      "path": "samples/Simulacrum Sounds/1 Shots/Synths/ARP 2600/Bass/BAS_2600_17_F0.wav",
-      "built_in": true
-    },
-    "d0536cc690e3": {
-      "path": "samples/Simulacrum Sounds/1 Shots/Synths/ARP 2600/Bass/BAS_2600_18_F1.wav",
-      "built_in": true
-    },
-    "fd60a236be6d": {
-      "path": "samples/Simulacrum Sounds/1 Shots/Synths/ARP 2600/Bass/BAS_2600_19_F2.wav",
-      "built_in": true
-    },
-    "fd663604c3e1": {
-      "path": "samples/Simulacrum Sounds/1 Shots/Synths/ARP 2600/Bass/BAS_2600_1_F1.wav",
-      "built_in": true
-    },
-    "a5c73aa38d15": {
-      "path": "samples/Simulacrum Sounds/1 Shots/Synths/ARP 2600/Bass/BAS_2600_20_F2.wav",
-      "built_in": true
-    },
-    "15b30e55c948": {
-      "path": "samples/Simulacrum Sounds/1 Shots/Synths/ARP 2600/Bass/BAS_2600_21_F2.wav",
-      "built_in": true
-    },
-    "5012b69a1bc0": {
-      "path": "samples/Simulacrum Sounds/1 Shots/Synths/ARP 2600/Bass/BAS_2600_2_F1.wav",
-      "built_in": true
-    },
-    "5a0fa7181c4e": {
-      "path": "samples/Simulacrum Sounds/1 Shots/Synths/ARP 2600/Bass/BAS_2600_3_F1.wav",
-      "built_in": true
-    },
-    "04379c418aee": {
-      "path": "samples/Simulacrum Sounds/1 Shots/Synths/ARP 2600/Bass/BAS_2600_4_F2.wav",
-      "built_in": true
-    },
-    "9eb7a08e3fb6": {
-      "path": "samples/Simulacrum Sounds/1 Shots/Synths/ARP 2600/Bass/BAS_2600_5_F1.wav",
-      "built_in": true
-    },
-    "182cfad0136c": {
-      "path": "samples/Simulacrum Sounds/1 Shots/Synths/ARP 2600/Bass/BAS_2600_6_F1.wav",
-      "built_in": true
-    },
-    "853942fb0476": {
-      "path": "samples/Simulacrum Sounds/1 Shots/Synths/ARP 2600/Bass/BAS_2600_7_F1.wav",
-      "built_in": true
-    },
-    "04d4eb9ddfa7": {
-      "path": "samples/Simulacrum Sounds/1 Shots/Synths/ARP 2600/Bass/BAS_2600_8_F1.wav",
-      "built_in": true
-    },
-    "2add0879bc3d": {
-      "path": "samples/Simulacrum Sounds/1 Shots/Synths/ARP 2600/Bass/BAS_2600_9_F1.wav",
-      "built_in": true
-    },
-    "07f082e88549": {
-      "path": "samples/Simulacrum Sounds/1 Shots/Synths/ARP 2600/Drums/KCK_2600_1.wav",
-      "built_in": true
-    },
-    "2e4dc0abe6f7": {
-      "path": "samples/Simulacrum Sounds/1 Shots/Synths/ARP 2600/Drums/KCK_2600_10.wav",
-      "built_in": true
-    },
-    "6800ca22b3d9": {
-      "path": "samples/Simulacrum Sounds/1 Shots/Synths/ARP 2600/Drums/KCK_2600_2.wav",
-      "built_in": true
-    },
-    "e5946df88d26": {
-      "path": "samples/Simulacrum Sounds/1 Shots/Synths/ARP 2600/Drums/KCK_2600_3.wav",
-      "built_in": true
-    },
-    "d21bb175f368": {
-      "path": "samples/Simulacrum Sounds/1 Shots/Synths/ARP 2600/Drums/KCK_2600_4.wav",
-      "built_in": true
-    },
-    "165601dd67df": {
-      "path": "samples/Simulacrum Sounds/1 Shots/Synths/ARP 2600/Drums/KCK_2600_5.wav",
-      "built_in": true
-    },
-    "1e9d167120a6": {
-      "path": "samples/Simulacrum Sounds/1 Shots/Synths/ARP 2600/Drums/KCK_2600_6.wav",
-      "built_in": true
-    },
-    "007da378f668": {
-      "path": "samples/Simulacrum Sounds/1 Shots/Synths/ARP 2600/Drums/KCK_2600_7.wav",
-      "built_in": true
-    },
-    "fdd872981eb8": {
-      "path": "samples/Simulacrum Sounds/1 Shots/Synths/ARP 2600/Drums/KCK_2600_8.wav",
-      "built_in": true
-    },
-    "3ef222fdc10f": {
-      "path": "samples/Simulacrum Sounds/1 Shots/Synths/ARP 2600/Drums/KCK_2600_9.wav",
-      "built_in": true
-    },
-    "3b81254bcaaf": {
-      "path": "samples/Simulacrum Sounds/1 Shots/Synths/ARP 2600/FX/FX_2600_1.wav",
-      "built_in": true
-    },
-    "dfaf2248d291": {
-      "path": "samples/Simulacrum Sounds/1 Shots/Synths/ARP 2600/FX/FX_2600_2.wav",
-      "built_in": true
-    },
-    "3733916a4df1": {
-      "path": "samples/Simulacrum Sounds/1 Shots/Synths/ARP 2600/FX/FX_2600_3.wav",
-      "built_in": true
-    },
-    "3608e93a9dd6": {
-      "path": "samples/Simulacrum Sounds/1 Shots/Synths/ARP 2600/FX/FX_2600_4.wav",
-      "built_in": true
-    },
-    "3c7dd35e7b1f": {
-      "path": "samples/Simulacrum Sounds/1 Shots/Synths/ARP 2600/FX/FX_2600_5.wav",
-      "built_in": true
-    },
-    "79174ce4f59b": {
-      "path": "samples/Simulacrum Sounds/1 Shots/Synths/ARP 2600/Keys/BRS_2600_1_C4.wav",
-      "built_in": true
-    },
-    "4df9328067bf": {
-      "path": "samples/Simulacrum Sounds/1 Shots/Synths/ARP 2600/Keys/BRS_2600_2_C4.wav",
-      "built_in": true
-    },
-    "85bf3e90af1d": {
-      "path": "samples/Simulacrum Sounds/1 Shots/Synths/ARP 2600/Keys/BRS_2600_3_C5.wav",
-      "built_in": true
-    },
-    "306c415231ea": {
-      "path": "samples/Simulacrum Sounds/1 Shots/Synths/ARP 2600/Keys/LED_2600_1_C4.wav",
-      "built_in": true
-    },
-    "fb151cc57757": {
-      "path": "samples/Simulacrum Sounds/1 Shots/Synths/ARP 2600/Keys/LED_2600_2_C4.wav",
-      "built_in": true
-    },
-    "ddff6c1d538b": {
-      "path": "samples/Simulacrum Sounds/1 Shots/Synths/ARP 2600/Keys/LED_2600_3_C4.wav",
-      "built_in": true
-    },
-    "9d0f8a68f9a2": {
-      "path": "samples/Simulacrum Sounds/1 Shots/Synths/ARP 2600/Keys/LED_2600_4_C3.wav",
-      "built_in": true
-    },
-    "02d8c5e15068": {
-      "path": "samples/Simulacrum Sounds/1 Shots/Synths/ARP 2600/Keys/PLK_2600_1_C4.wav",
-      "built_in": true
-    },
-    "c38f2a7d6dc1": {
-      "path": "samples/Simulacrum Sounds/1 Shots/Synths/ARP 2600/Keys/PLK_2600_3_C.wav",
-      "built_in": true
-    },
-    "2a3503d40412": {
-      "path": "samples/Simulacrum Sounds/1 Shots/Synths/ARP 2600/Pads/PAD_2600_1_C2.wav",
-      "built_in": true
-    },
-    "258455e13b5e": {
-      "path": "samples/Simulacrum Sounds/1 Shots/Synths/ARP 2600/Pads/PAD_2600_2_C2.wav",
-      "built_in": true
-    },
-    "f1e35301338a": {
-      "path": "samples/Simulacrum Sounds/1 Shots/Synths/ARP 2600/Pads/PAD_2600_3_C2.wav",
-      "built_in": true
-    },
-    "fd6193713c76": {
-      "path": "samples/Simulacrum Sounds/1 Shots/Synths/ARP 2600/Pads/PAD_2600_4_C2.wav",
-      "built_in": true
-    },
-    "7aebaf3edc4d": {
-      "path": "samples/Simulacrum Sounds/1 Shots/Synths/ARP 2600/Pads/STR_2600_1_C3.wav",
-      "built_in": true
-    },
-    "1e2419cc8a7b": {
-      "path": "samples/Simulacrum Sounds/1 Shots/Synths/ARP Odyssey/Bass/BAS_ODDY_10_F1.wav",
-      "built_in": true
-    },
-    "6c7798cadb51": {
-      "path": "samples/Simulacrum Sounds/1 Shots/Synths/ARP Odyssey/Bass/BAS_ODDY_11_F1.wav",
-      "built_in": true
-    },
-    "1bdcc718e107": {
-      "path": "samples/Simulacrum Sounds/1 Shots/Synths/ARP Odyssey/Bass/BAS_ODDY_12_F2.wav",
-      "built_in": true
-    },
-    "e5e1cf3d7347": {
-      "path": "samples/Simulacrum Sounds/1 Shots/Synths/ARP Odyssey/Bass/BAS_ODDY_13_F1.wav",
-      "built_in": true
-    },
-    "f3053934f174": {
-      "path": "samples/Simulacrum Sounds/1 Shots/Synths/ARP Odyssey/Bass/BAS_ODDY_14_F2.wav",
-      "built_in": true
-    },
-    "81cc68f53b39": {
-      "path": "samples/Simulacrum Sounds/1 Shots/Synths/ARP Odyssey/Bass/BAS_ODDY_15_F1.wav",
-      "built_in": true
-    },
-    "6ff9d0454ab2": {
-      "path": "samples/Simulacrum Sounds/1 Shots/Synths/ARP Odyssey/Bass/BAS_ODDY_16_F1.wav",
-      "built_in": true
-    },
-    "8eebd61317d1": {
-      "path": "samples/Simulacrum Sounds/1 Shots/Synths/ARP Odyssey/Bass/BAS_ODDY_17_F1.wav",
-      "built_in": true
-    },
-    "c54450d1056f": {
-      "path": "samples/Simulacrum Sounds/1 Shots/Synths/ARP Odyssey/Bass/BAS_ODDY_18_F1.wav",
-      "built_in": true
-    },
-    "e62bfbc27948": {
-      "path": "samples/Simulacrum Sounds/1 Shots/Synths/ARP Odyssey/Bass/BAS_ODDY_19_F1.wav",
-      "built_in": true
-    },
-    "d1a4ad9e2964": {
-      "path": "samples/Simulacrum Sounds/1 Shots/Synths/ARP Odyssey/Bass/BAS_ODDY_1_F1.wav",
-      "built_in": true
-    },
-    "439e7370c613": {
-      "path": "samples/Simulacrum Sounds/1 Shots/Synths/ARP Odyssey/Bass/BAS_ODDY_2_F1.wav",
-      "built_in": true
-    },
-    "0aa279021802": {
-      "path": "samples/Simulacrum Sounds/1 Shots/Synths/ARP Odyssey/Bass/BAS_ODDY_3_F1.wav",
-      "built_in": true
-    },
-    "aa267c5796e3": {
-      "path": "samples/Simulacrum Sounds/1 Shots/Synths/ARP Odyssey/Bass/BAS_ODDY_4_F1.wav",
-      "built_in": true
-    },
-    "98c0d45370a4": {
-      "path": "samples/Simulacrum Sounds/1 Shots/Synths/ARP Odyssey/Bass/BAS_ODDY_5_F1.wav",
-      "built_in": true
-    },
-    "8fb27870e5e0": {
-      "path": "samples/Simulacrum Sounds/1 Shots/Synths/ARP Odyssey/Bass/BAS_ODDY_6_F1.wav",
-      "built_in": true
-    },
-    "d81771190c66": {
-      "path": "samples/Simulacrum Sounds/1 Shots/Synths/ARP Odyssey/Bass/BAS_ODDY_7_F1.wav",
-      "built_in": true
-    },
-    "83e1716b5da8": {
-      "path": "samples/Simulacrum Sounds/1 Shots/Synths/ARP Odyssey/Bass/BAS_ODDY_8_F1.wav",
-      "built_in": true
-    },
-    "d46d36f882ab": {
-      "path": "samples/Simulacrum Sounds/1 Shots/Synths/ARP Odyssey/Bass/BAS_ODDY_9_F1.wav",
-      "built_in": true
-    },
-    "caf08ae4316b": {
-      "path": "samples/Simulacrum Sounds/1 Shots/Synths/ARP Odyssey/Drums/KCK_ODDY_1.wav",
-      "built_in": true
-    },
-    "484d2f8cbeb8": {
-      "path": "samples/Simulacrum Sounds/1 Shots/Synths/ARP Odyssey/Drums/KCK_ODDY_2.wav",
-      "built_in": true
-    },
-    "4d889f430e9c": {
-      "path": "samples/Simulacrum Sounds/1 Shots/Synths/ARP Odyssey/Drums/KCK_ODDY_3.wav",
-      "built_in": true
-    },
-    "052702236acf": {
-      "path": "samples/Simulacrum Sounds/1 Shots/Synths/ARP Odyssey/Drums/KCK_ODDY_4.wav",
-      "built_in": true
-    },
-    "d7a4b01b8440": {
-      "path": "samples/Simulacrum Sounds/1 Shots/Synths/ARP Odyssey/Drums/KCK_ODDY_5.wav",
-      "built_in": true
-    },
-    "f8afe4e8cb2c": {
-      "path": "samples/Simulacrum Sounds/1 Shots/Synths/ARP Odyssey/Drums/PRC_ODDY_1.wav",
-      "built_in": true
-    },
-    "f40d94fce3eb": {
-      "path": "samples/Simulacrum Sounds/1 Shots/Synths/ARP Odyssey/Drums/PRC_ODDY_2.wav",
-      "built_in": true
-    },
-    "16edf9290be9": {
-      "path": "samples/Simulacrum Sounds/1 Shots/Synths/ARP Odyssey/Drums/PRC_ODDY_3.wav",
-      "built_in": true
-    },
-    "68419c20de8b": {
-      "path": "samples/Simulacrum Sounds/1 Shots/Synths/ARP Odyssey/Drums/PRC_ODDY_4.wav",
-      "built_in": true
-    },
-    "8d44e4187716": {
-      "path": "samples/Simulacrum Sounds/1 Shots/Synths/ARP Odyssey/Drums/SNR_ODDY_1.wav",
-      "built_in": true
-    },
-    "ee5365995e7c": {
-      "path": "samples/Simulacrum Sounds/1 Shots/Synths/ARP Odyssey/Drums/SNR_ODDY_2.wav",
-      "built_in": true
-    },
-    "e03915d3be8b": {
-      "path": "samples/Simulacrum Sounds/1 Shots/Synths/ARP Odyssey/Drums/SNR_ODDY_3.wav",
-      "built_in": true
-    },
-    "3c4fccda16d8": {
-      "path": "samples/Simulacrum Sounds/1 Shots/Synths/ARP Odyssey/FX/FX_ODDY_1.wav",
-      "built_in": true
-    },
-    "296c7202907d": {
-      "path": "samples/Simulacrum Sounds/1 Shots/Synths/ARP Odyssey/FX/FX_ODDY_2.wav",
-      "built_in": true
-    },
-    "ca227e067bc9": {
-      "path": "samples/Simulacrum Sounds/1 Shots/Synths/ARP Odyssey/FX/FX_ODDY_3.wav",
-      "built_in": true
-    },
-    "96f7cc4001ef": {
-      "path": "samples/Simulacrum Sounds/1 Shots/Synths/ARP Odyssey/FX/FX_ODDY_4.wav",
-      "built_in": true
-    },
-    "ec60452762ea": {
-      "path": "samples/Simulacrum Sounds/1 Shots/Synths/ARP Odyssey/FX/FX_ODDY_5.wav",
-      "built_in": true
-    },
-    "c615685ffee5": {
-      "path": "samples/Simulacrum Sounds/1 Shots/Synths/ARP Odyssey/FX/FX_ODDY_6.wav",
-      "built_in": true
-    },
-    "d80430a51265": {
-      "path": "samples/Simulacrum Sounds/1 Shots/Synths/ARP Odyssey/FX/FX_ODDY_7.wav",
-      "built_in": true
-    },
-    "dc5b43622dcb": {
-      "path": "samples/Simulacrum Sounds/1 Shots/Synths/ARP Odyssey/FX/FX_ODDY_8.wav",
-      "built_in": true
-    },
-    "f80685b88186": {
-      "path": "samples/Simulacrum Sounds/1 Shots/Synths/ARP Odyssey/Keys/LED_ODDY_1_C3.wav",
-      "built_in": true
-    },
-    "7977c1db5dfd": {
-      "path": "samples/Simulacrum Sounds/1 Shots/Synths/ARP Odyssey/Keys/LED_ODDY_2_C4.wav",
-      "built_in": true
-    },
-    "d2d5f4300fc7": {
-      "path": "samples/Simulacrum Sounds/1 Shots/Synths/ARP Odyssey/Keys/LED_ODDY_3_C4.wav",
-      "built_in": true
-    },
-    "e35333a1bab0": {
-      "path": "samples/Simulacrum Sounds/1 Shots/Synths/ARP Odyssey/Keys/LED_ODDY_4_C3.wav",
-      "built_in": true
-    },
-    "2faeca9cf40c": {
-      "path": "samples/Simulacrum Sounds/1 Shots/Synths/ARP Odyssey/Keys/LED_ODDY_5_C6.wav",
-      "built_in": true
-    },
-    "3bd2ad1646e2": {
-      "path": "samples/Simulacrum Sounds/1 Shots/Synths/ARP Odyssey/Keys/PLK_ODDY_1_C4.wav",
-      "built_in": true
-    },
-    "25e29022921f": {
-      "path": "samples/Simulacrum Sounds/1 Shots/Synths/ARP Odyssey/Keys/PLK_ODDY_2_C4.wav",
-      "built_in": true
-    },
-    "bb37150487d7": {
-      "path": "samples/Simulacrum Sounds/1 Shots/Synths/ARP Odyssey/Keys/PLK_ODDY_3_C6.wav",
-      "built_in": true
-    },
-    "5d58ca7ca9bf": {
-      "path": "samples/Simulacrum Sounds/1 Shots/Synths/ARP Odyssey/Pads/PAD_ODDY_1_C3.wav",
-      "built_in": true
-    },
-    "69415bf6182e": {
-      "path": "samples/Simulacrum Sounds/1 Shots/Synths/ARP Odyssey/Pads/PAD_ODDY_2_C3.wav",
-      "built_in": true
-    },
-    "554bd64c0397": {
-      "path": "samples/Simulacrum Sounds/1 Shots/Synths/ARP Odyssey/Pads/PAD_ODDY_3_C3.wav",
-      "built_in": true
-    },
-    "c34d3cbb6709": {
-      "path": "samples/Simulacrum Sounds/1 Shots/Synths/Casio VZ10M/Bass/BAS_VZ10M_1_F2.wav",
-      "built_in": true
-    },
-    "3b5238fbd171": {
-      "path": "samples/Simulacrum Sounds/1 Shots/Synths/Casio VZ10M/Bass/BAS_VZ10M_2_F1.wav",
-      "built_in": true
-    },
-    "2391e0a8ffae": {
-      "path": "samples/Simulacrum Sounds/1 Shots/Synths/Casio VZ10M/Bass/BAS_VZ10M_3_F1.wav",
-      "built_in": true
-    },
-    "bdd570fec926": {
-      "path": "samples/Simulacrum Sounds/1 Shots/Synths/Casio VZ10M/Bass/BAS_VZ10M_4_F2.wav",
-      "built_in": true
-    },
-    "74132b05c5ae": {
-      "path": "samples/Simulacrum Sounds/1 Shots/Synths/Casio VZ10M/Bass/BAS_VZ10M_5_F1.wav",
-      "built_in": true
-    },
-    "03fa7acc3ae1": {
-      "path": "samples/Simulacrum Sounds/1 Shots/Synths/Casio VZ10M/Bass/BAS_VZ10M_6_F1.wav",
-      "built_in": true
-    },
-    "0a3169166ca2": {
-      "path": "samples/Simulacrum Sounds/1 Shots/Synths/Casio VZ10M/Bass/BAS_VZ10M_7_F1.wav",
-      "built_in": true
-    },
-    "01efff0d1336": {
-      "path": "samples/Simulacrum Sounds/1 Shots/Synths/Casio VZ10M/Drums/BNG_VZ10M_3.wav",
-      "built_in": true
-    },
-    "fbb36b1388a2": {
-      "path": "samples/Simulacrum Sounds/1 Shots/Synths/Casio VZ10M/Drums/CNG_VZ10M_1.wav",
-      "built_in": true
-    },
-    "594e5a0b461f": {
-      "path": "samples/Simulacrum Sounds/1 Shots/Synths/Casio VZ10M/Drums/CNG_VZ10M_2.wav",
-      "built_in": true
-    },
-    "1d429fc6e276": {
-      "path": "samples/Simulacrum Sounds/1 Shots/Synths/Casio VZ10M/Drums/KCK_VZ10M_1.wav",
-      "built_in": true
-    },
-    "8d5927edb4b0": {
-      "path": "samples/Simulacrum Sounds/1 Shots/Synths/Casio VZ10M/Drums/KCK_VZ10M_2.wav",
-      "built_in": true
-    },
-    "09fde51433b8": {
-      "path": "samples/Simulacrum Sounds/1 Shots/Synths/Casio VZ10M/Drums/SNR_VZ10M_1.wav",
-      "built_in": true
-    },
-    "c617f6aea4be": {
-      "path": "samples/Simulacrum Sounds/1 Shots/Synths/Casio VZ10M/Drums/SNR_VZ10M_2.wav",
-      "built_in": true
-    },
-    "d9cb99fb84e3": {
-      "path": "samples/Simulacrum Sounds/1 Shots/Synths/Casio VZ10M/Drums/TOM_VZ10M_1.wav",
-      "built_in": true
-    },
-    "a0f0552f78aa": {
-      "path": "samples/Simulacrum Sounds/1 Shots/Synths/Casio VZ10M/Drums/TOM_VZ10M_2.wav",
-      "built_in": true
-    },
-    "ee07ebdec402": {
-      "path": "samples/Simulacrum Sounds/1 Shots/Synths/Casio VZ10M/Drums/TOM_VZ10M_3.wav",
-      "built_in": true
-    },
-    "08335799591b": {
-      "path": "samples/Simulacrum Sounds/1 Shots/Synths/Casio VZ10M/FX/FX_VZ10M_1.wav",
-      "built_in": true
-    },
-    "245c69397d6e": {
-      "path": "samples/Simulacrum Sounds/1 Shots/Synths/Casio VZ10M/Leads and Keys/BEL_VZ10M_1_C7.wav",
-      "built_in": true
-    },
-    "15f2d35eb5bb": {
-      "path": "samples/Simulacrum Sounds/1 Shots/Synths/Casio VZ10M/Leads and Keys/LED_VZ10M_1_C4.wav",
-      "built_in": true
-    },
-    "93dfdeea03cf": {
-      "path": "samples/Simulacrum Sounds/1 Shots/Synths/Casio VZ10M/Leads and Keys/LED_VZ10M_2_C6.wav",
-      "built_in": true
-    },
-    "561fd4fde2fc": {
-      "path": "samples/Simulacrum Sounds/1 Shots/Synths/Casio VZ10M/Leads and Keys/PLK_VZ10M_1_C4.wav",
-      "built_in": true
-    },
-    "e1189c30026f": {
-      "path": "samples/Simulacrum Sounds/1 Shots/Synths/EMS VCS3/Bass/BAS_VCS3_10_F1.wav",
-      "built_in": true
-    },
-    "210cc596a6db": {
-      "path": "samples/Simulacrum Sounds/1 Shots/Synths/EMS VCS3/Bass/BAS_VCS3_11_F1.wav",
-      "built_in": true
-    },
-    "52a46af7ffa9": {
-      "path": "samples/Simulacrum Sounds/1 Shots/Synths/EMS VCS3/Bass/BAS_VCS3_1_F1.wav",
-      "built_in": true
-    },
-    "1abe3b82d55d": {
-      "path": "samples/Simulacrum Sounds/1 Shots/Synths/EMS VCS3/Bass/BAS_VCS3_2_F2.wav",
-      "built_in": true
-    },
-    "9e7a14899147": {
-      "path": "samples/Simulacrum Sounds/1 Shots/Synths/EMS VCS3/Bass/BAS_VCS3_3_F1.wav",
-      "built_in": true
-    },
-    "4d40a4b3839f": {
-      "path": "samples/Simulacrum Sounds/1 Shots/Synths/EMS VCS3/Bass/BAS_VCS3_4_F1.wav",
-      "built_in": true
-    },
-    "0db00e84983f": {
-      "path": "samples/Simulacrum Sounds/1 Shots/Synths/EMS VCS3/Bass/BAS_VCS3_5_F1.wav",
-      "built_in": true
-    },
-    "b5bc78a12ecf": {
-      "path": "samples/Simulacrum Sounds/1 Shots/Synths/EMS VCS3/Bass/BAS_VCS3_6_F1.wav",
-      "built_in": true
-    },
-    "6f84f3134058": {
-      "path": "samples/Simulacrum Sounds/1 Shots/Synths/EMS VCS3/Bass/BAS_VCS3_7_F1.wav",
-      "built_in": true
-    },
-    "e689bf698b20": {
-      "path": "samples/Simulacrum Sounds/1 Shots/Synths/EMS VCS3/Bass/BAS_VCS3_8_F1.wav",
-      "built_in": true
-    },
-    "6aadca1cdca3": {
-      "path": "samples/Simulacrum Sounds/1 Shots/Synths/EMS VCS3/Bass/BAS_VCS3_9_F1.wav",
-      "built_in": true
-    },
-    "55c6ab639fd8": {
-      "path": "samples/Simulacrum Sounds/1 Shots/Synths/EMS VCS3/Drums/HAT_VCS3_1.wav",
-      "built_in": true
-    },
-    "849413603fa8": {
-      "path": "samples/Simulacrum Sounds/1 Shots/Synths/EMS VCS3/Drums/HAT_VCS3_2.wav",
-      "built_in": true
-    },
-    "423b32ec600b": {
-      "path": "samples/Simulacrum Sounds/1 Shots/Synths/EMS VCS3/Drums/KCK_VCS3_1.wav",
-      "built_in": true
-    },
-    "ea93b8239f09": {
-      "path": "samples/Simulacrum Sounds/1 Shots/Synths/EMS VCS3/Drums/SNR_VCS3_1.wav",
-      "built_in": true
-    },
-    "46557dcb13dd": {
-      "path": "samples/Simulacrum Sounds/1 Shots/Synths/EMS VCS3/Drums/SNR_VCS3_2.wav",
-      "built_in": true
-    },
-    "5baec8e2710b": {
-      "path": "samples/Simulacrum Sounds/1 Shots/Synths/EMS VCS3/FX/FX_VCS3_1.wav",
-      "built_in": true
-    },
-    "8d580f760fdd": {
-      "path": "samples/Simulacrum Sounds/1 Shots/Synths/EMS VCS3/FX/FX_VCS3_10.wav",
-      "built_in": true
-    },
-    "5a52ac7176a7": {
-      "path": "samples/Simulacrum Sounds/1 Shots/Synths/EMS VCS3/FX/FX_VCS3_11.wav",
-      "built_in": true
-    },
-    "2abc747cd266": {
-      "path": "samples/Simulacrum Sounds/1 Shots/Synths/EMS VCS3/FX/FX_VCS3_12.wav",
-      "built_in": true
-    },
-    "a6d68ec7b04a": {
-      "path": "samples/Simulacrum Sounds/1 Shots/Synths/EMS VCS3/FX/FX_VCS3_13.wav",
-      "built_in": true
-    },
-    "eb46a850ff86": {
-      "path": "samples/Simulacrum Sounds/1 Shots/Synths/EMS VCS3/FX/FX_VCS3_14.wav",
-      "built_in": true
-    },
-    "72dd11f8239d": {
-      "path": "samples/Simulacrum Sounds/1 Shots/Synths/EMS VCS3/FX/FX_VCS3_15.wav",
-      "built_in": true
-    },
-    "51f0122b550a": {
-      "path": "samples/Simulacrum Sounds/1 Shots/Synths/EMS VCS3/FX/FX_VCS3_16.wav",
-      "built_in": true
-    },
-    "b51b0b8d928e": {
-      "path": "samples/Simulacrum Sounds/1 Shots/Synths/EMS VCS3/FX/FX_VCS3_17.wav",
-      "built_in": true
-    },
-    "0c3376421dc6": {
-      "path": "samples/Simulacrum Sounds/1 Shots/Synths/EMS VCS3/FX/FX_VCS3_18.wav",
-      "built_in": true
-    },
-    "333563ee42d5": {
-      "path": "samples/Simulacrum Sounds/1 Shots/Synths/EMS VCS3/FX/FX_VCS3_19.wav",
-      "built_in": true
-    },
-    "52d581694996": {
-      "path": "samples/Simulacrum Sounds/1 Shots/Synths/EMS VCS3/FX/FX_VCS3_3.wav",
-      "built_in": true
-    },
-    "a995c0e1ad72": {
-      "path": "samples/Simulacrum Sounds/1 Shots/Synths/EMS VCS3/FX/FX_VCS3_4.wav",
-      "built_in": true
-    },
-    "8b1341efc216": {
-      "path": "samples/Simulacrum Sounds/1 Shots/Synths/EMS VCS3/FX/FX_VCS3_5.wav",
-      "built_in": true
-    },
-    "def1b603dd72": {
-      "path": "samples/Simulacrum Sounds/1 Shots/Synths/EMS VCS3/FX/FX_VCS3_6.wav",
-      "built_in": true
-    },
-    "c44999af14b8": {
-      "path": "samples/Simulacrum Sounds/1 Shots/Synths/EMS VCS3/FX/FX_VCS3_7.wav",
-      "built_in": true
-    },
-    "2f4d8fab9d2c": {
-      "path": "samples/Simulacrum Sounds/1 Shots/Synths/EMS VCS3/FX/FX_VCS3_8.wav",
-      "built_in": true
-    },
-    "c73410d18488": {
-      "path": "samples/Simulacrum Sounds/1 Shots/Synths/EMS VCS3/FX/FX_VCS3_9.wav",
-      "built_in": true
-    },
-    "5be10aad9014": {
-      "path": "samples/Simulacrum Sounds/1 Shots/Synths/EMS VCS3/Leads and Keys/LED_VCS3_1_C4.wav",
-      "built_in": true
-    },
-    "cf7ddd642fd1": {
-      "path": "samples/Simulacrum Sounds/1 Shots/Synths/EMS VCS3/Leads and Keys/LED_VCS3_2_C4.wav",
-      "built_in": true
-    },
-    "331f22dfea46": {
-      "path": "samples/Simulacrum Sounds/1 Shots/Synths/EMS VCS3/Leads and Keys/LED_VCS3_3_C4.wav",
-      "built_in": true
-    },
-    "559fa298df6a": {
-      "path": "samples/Simulacrum Sounds/1 Shots/Synths/EMS VCS3/Leads and Keys/LED_VCS3_4_C4.wav",
-      "built_in": true
-    },
-    "ec6af859db74": {
-      "path": "samples/Simulacrum Sounds/1 Shots/Synths/EMS VCS3/Leads and Keys/LED_VCS3_5_C4.wav",
-      "built_in": true
-    },
-    "525bafe9a7fe": {
-      "path": "samples/Simulacrum Sounds/1 Shots/Synths/EMS VCS3/Leads and Keys/PLK_VCS3_1_C4.wav",
-      "built_in": true
-    },
-    "664c4291fc62": {
-      "path": "samples/Simulacrum Sounds/1 Shots/Synths/EMS VCS3/Leads and Keys/PLK_VCS3_2_C4.wav",
-      "built_in": true
-    },
-    "2e1a59c2157d": {
-      "path": "samples/Simulacrum Sounds/1 Shots/Synths/EMS VCS3/Pads/PAD_VCS3_1_C2.wav",
-      "built_in": true
-    },
-    "7f718bf74680": {
-      "path": "samples/Simulacrum Sounds/1 Shots/Synths/EMS VCS3/Pads/PAD_VCS3_2_C2.wav",
-      "built_in": true
-    },
-    "10e0e588a45c": {
-      "path": "samples/Simulacrum Sounds/1 Shots/Synths/Korg MS-20/Bass/BAS_MS20_10_F1.wav",
-      "built_in": true
-    },
-    "624e726a2cd8": {
-      "path": "samples/Simulacrum Sounds/1 Shots/Synths/Korg MS-20/Bass/BAS_MS20_11_F1.wav",
-      "built_in": true
-    },
-    "b838f1c84736": {
-      "path": "samples/Simulacrum Sounds/1 Shots/Synths/Korg MS-20/Bass/BAS_MS20_12_F1.wav",
-      "built_in": true
-    },
-    "6d6d7c389081": {
-      "path": "samples/Simulacrum Sounds/1 Shots/Synths/Korg MS-20/Bass/BAS_MS20_13_F1.wav",
-      "built_in": true
-    },
-    "99e30666c5c8": {
-      "path": "samples/Simulacrum Sounds/1 Shots/Synths/Korg MS-20/Bass/BAS_MS20_14_F1.wav",
-      "built_in": true
-    },
-    "664ba710a5b7": {
-      "path": "samples/Simulacrum Sounds/1 Shots/Synths/Korg MS-20/Bass/BAS_MS20_15_F2.wav",
-      "built_in": true
-    },
-    "04ddf934e65c": {
-      "path": "samples/Simulacrum Sounds/1 Shots/Synths/Korg MS-20/Bass/BAS_MS20_16_F2.wav",
-      "built_in": true
-    },
-    "b8b78b1da229": {
-      "path": "samples/Simulacrum Sounds/1 Shots/Synths/Korg MS-20/Bass/BAS_MS20_1_F1.wav",
-      "built_in": true
-    },
-    "31e5866eb0d8": {
-      "path": "samples/Simulacrum Sounds/1 Shots/Synths/Korg MS-20/Bass/BAS_MS20_2_F1.wav",
-      "built_in": true
-    },
-    "b29eb0cb8657": {
-      "path": "samples/Simulacrum Sounds/1 Shots/Synths/Korg MS-20/Bass/BAS_MS20_3_F1.wav",
-      "built_in": true
-    },
-    "b7be275dc446": {
-      "path": "samples/Simulacrum Sounds/1 Shots/Synths/Korg MS-20/Bass/BAS_MS20_4_F2.wav",
-      "built_in": true
-    },
-    "a0ac80e037ee": {
-      "path": "samples/Simulacrum Sounds/1 Shots/Synths/Korg MS-20/Bass/BAS_MS20_5_F1.wav",
-      "built_in": true
-    },
-    "18cbeb6ebf75": {
-      "path": "samples/Simulacrum Sounds/1 Shots/Synths/Korg MS-20/Bass/BAS_MS20_6_F1.wav",
-      "built_in": true
-    },
-    "f7b5f50f7e64": {
-      "path": "samples/Simulacrum Sounds/1 Shots/Synths/Korg MS-20/Bass/BAS_MS20_7_F1.wav",
-      "built_in": true
-    },
-    "f11c30fbbb3c": {
-      "path": "samples/Simulacrum Sounds/1 Shots/Synths/Korg MS-20/Bass/BAS_MS20_8_F1.wav",
-      "built_in": true
-    },
-    "41f6b195681c": {
-      "path": "samples/Simulacrum Sounds/1 Shots/Synths/Korg MS-20/Bass/BAS_MS20_9_F1.wav",
-      "built_in": true
-    },
-    "9d7f256af7eb": {
-      "path": "samples/Simulacrum Sounds/1 Shots/Synths/Korg MS-20/Drums/CYM_MS20_1.wav",
-      "built_in": true
-    },
-    "fa458fa74ad4": {
-      "path": "samples/Simulacrum Sounds/1 Shots/Synths/Korg MS-20/Drums/CYM_MS20_2.wav",
-      "built_in": true
-    },
-    "7ab5e7df9ead": {
-      "path": "samples/Simulacrum Sounds/1 Shots/Synths/Korg MS-20/Drums/HAT_MS20_1.wav",
-      "built_in": true
-    },
-    "b1ebda4901ac": {
-      "path": "samples/Simulacrum Sounds/1 Shots/Synths/Korg MS-20/Drums/HAT_MS20_2.wav",
-      "built_in": true
-    },
-    "84181c376248": {
-      "path": "samples/Simulacrum Sounds/1 Shots/Synths/Korg MS-20/Drums/KCK_MS20_1.wav",
-      "built_in": true
-    },
-    "f406b16650e3": {
-      "path": "samples/Simulacrum Sounds/1 Shots/Synths/Korg MS-20/Drums/KCK_MS20_2.wav",
-      "built_in": true
-    },
-    "11170bef6213": {
-      "path": "samples/Simulacrum Sounds/1 Shots/Synths/Korg MS-20/Drums/SNR_MS20_1.wav",
-      "built_in": true
-    },
-    "eb38c167d358": {
-      "path": "samples/Simulacrum Sounds/1 Shots/Synths/Korg MS-20/FX/FX_MS20_1.wav",
-      "built_in": true
-    },
-    "ebc7e6f8c0b2": {
-      "path": "samples/Simulacrum Sounds/1 Shots/Synths/Korg MS-20/FX/FX_MS20_10.wav",
-      "built_in": true
-    },
-    "b0685c711173": {
-      "path": "samples/Simulacrum Sounds/1 Shots/Synths/Korg MS-20/FX/FX_MS20_11.wav",
-      "built_in": true
-    },
-    "ed6a8d983e08": {
-      "path": "samples/Simulacrum Sounds/1 Shots/Synths/Korg MS-20/FX/FX_MS20_12.wav",
-      "built_in": true
-    },
-    "bf1a690d9e42": {
-      "path": "samples/Simulacrum Sounds/1 Shots/Synths/Korg MS-20/FX/FX_MS20_13.wav",
-      "built_in": true
-    },
-    "5270fd3e7577": {
-      "path": "samples/Simulacrum Sounds/1 Shots/Synths/Korg MS-20/FX/FX_MS20_14.wav",
-      "built_in": true
-    },
-    "bb75168e09e7": {
-      "path": "samples/Simulacrum Sounds/1 Shots/Synths/Korg MS-20/FX/FX_MS20_15.wav",
-      "built_in": true
-    },
-    "d45fab29f34c": {
-      "path": "samples/Simulacrum Sounds/1 Shots/Synths/Korg MS-20/FX/FX_MS20_2.wav",
-      "built_in": true
-    },
-    "54307b3c184a": {
-      "path": "samples/Simulacrum Sounds/1 Shots/Synths/Korg MS-20/FX/FX_MS20_3.wav",
-      "built_in": true
-    },
-    "a51755f8b1c4": {
-      "path": "samples/Simulacrum Sounds/1 Shots/Synths/Korg MS-20/FX/FX_MS20_4.wav",
-      "built_in": true
-    },
-    "f181abb27303": {
-      "path": "samples/Simulacrum Sounds/1 Shots/Synths/Korg MS-20/FX/FX_MS20_5.wav",
-      "built_in": true
-    },
-    "b4a0de62669b": {
-      "path": "samples/Simulacrum Sounds/1 Shots/Synths/Korg MS-20/FX/FX_MS20_6.wav",
-      "built_in": true
-    },
-    "a5924acdb42a": {
-      "path": "samples/Simulacrum Sounds/1 Shots/Synths/Korg MS-20/FX/FX_MS20_7.wav",
-      "built_in": true
-    },
-    "2e7d11459a5e": {
-      "path": "samples/Simulacrum Sounds/1 Shots/Synths/Korg MS-20/FX/FX_MS20_8.wav",
-      "built_in": true
-    },
-    "64bcccadcf61": {
-      "path": "samples/Simulacrum Sounds/1 Shots/Synths/Korg MS-20/FX/FX_MS20_9.wav",
-      "built_in": true
-    },
-    "f11c0483a39a": {
-      "path": "samples/Simulacrum Sounds/1 Shots/Synths/Korg MS-20/Leads and Keys/LED_MS20_1_C4.wav",
-      "built_in": true
-    },
-    "b3e1e40955d4": {
-      "path": "samples/Simulacrum Sounds/1 Shots/Synths/Korg MS-20/Leads and Keys/LED_MS20_2_C4.wav",
-      "built_in": true
-    },
-    "ad1c03a45892": {
-      "path": "samples/Simulacrum Sounds/1 Shots/Synths/Korg MS-20/Leads and Keys/LED_MS20_3_C3.wav",
-      "built_in": true
-    },
-    "f5b9d43b51ba": {
-      "path": "samples/Simulacrum Sounds/1 Shots/Synths/Korg MS-20/Leads and Keys/LED_MS20_4_C3.wav",
-      "built_in": true
-    },
-    "f6a9579031f3": {
-      "path": "samples/Simulacrum Sounds/1 Shots/Synths/Korg MS-20/Leads and Keys/LED_MS20_5_C3.wav",
-      "built_in": true
-    },
-    "02131c2e852f": {
-      "path": "samples/Simulacrum Sounds/1 Shots/Synths/Korg MS-20/Leads and Keys/LED_MS20_6_C3.wav",
-      "built_in": true
-    },
-    "0ad132a34968": {
-      "path": "samples/Simulacrum Sounds/1 Shots/Synths/Korg MS-20/Leads and Keys/LED_MS20_7_C3.wav",
-      "built_in": true
-    },
-    "92535417ff6b": {
-      "path": "samples/Simulacrum Sounds/1 Shots/Synths/Korg MS-20/Leads and Keys/PLK_MS20_1_C4.wav",
-      "built_in": true
-    },
-    "78fc4c4382d3": {
-      "path": "samples/Simulacrum Sounds/1 Shots/Synths/Korg MS-20/Pads/PAD_MS20_1_C3.wav",
-      "built_in": true
-    },
-    "d726afcd8816": {
-      "path": "samples/Simulacrum Sounds/1 Shots/Synths/Korg MS-20/Pads/PAD_MS20_2_C3.wav",
-      "built_in": true
-    },
-    "685ca5c2f38d": {
-      "path": "samples/Simulacrum Sounds/1 Shots/Synths/Korg MS-20/Pads/PAD_MS20_3_C2.wav",
-      "built_in": true
-    },
-    "25f3ac724030": {
-      "path": "samples/Simulacrum Sounds/1 Shots/Synths/Korg MS-20/Pads/PAD_MS20_4_C2.wav",
-      "built_in": true
-    },
-    "90ccfe121cb9": {
-      "path": "samples/Simulacrum Sounds/1 Shots/Synths/Korg MS-20/Pads/PAD_MS20_5_C2.wav",
-      "built_in": true
-    },
-    "a380c8d4f760": {
-      "path": "samples/Simulacrum Sounds/1 Shots/Synths/Moog Minimoog/Bass/BAS_Mini_10_F1.wav",
-      "built_in": true
-    },
-    "aba456cfbecd": {
-      "path": "samples/Simulacrum Sounds/1 Shots/Synths/Moog Minimoog/Bass/BAS_Mini_11_F1.wav",
-      "built_in": true
-    },
-    "b18a00fce9da": {
-      "path": "samples/Simulacrum Sounds/1 Shots/Synths/Moog Minimoog/Bass/BAS_Mini_12_F2.wav",
-      "built_in": true
-    },
-    "a9dc6c55c7cb": {
-      "path": "samples/Simulacrum Sounds/1 Shots/Synths/Moog Minimoog/Bass/BAS_Mini_13_F2.wav",
-      "built_in": true
-    },
-    "3e9aef0879e7": {
-      "path": "samples/Simulacrum Sounds/1 Shots/Synths/Moog Minimoog/Bass/BAS_Mini_1_F1.wav",
-      "built_in": true
-    },
-    "2f1adcd624c6": {
-      "path": "samples/Simulacrum Sounds/1 Shots/Synths/Moog Minimoog/Bass/BAS_Mini_2_F1.wav",
-      "built_in": true
-    },
-    "72a06e932728": {
-      "path": "samples/Simulacrum Sounds/1 Shots/Synths/Moog Minimoog/Bass/BAS_Mini_3_F1.wav",
-      "built_in": true
-    },
-    "146756ca15bd": {
-      "path": "samples/Simulacrum Sounds/1 Shots/Synths/Moog Minimoog/Bass/BAS_Mini_4_F1.wav",
-      "built_in": true
-    },
-    "845bb1e41ab9": {
-      "path": "samples/Simulacrum Sounds/1 Shots/Synths/Moog Minimoog/Bass/BAS_Mini_5_F1.wav",
-      "built_in": true
-    },
-    "12ccf15abea1": {
-      "path": "samples/Simulacrum Sounds/1 Shots/Synths/Moog Minimoog/Bass/BAS_Mini_6_F1.wav",
-      "built_in": true
-    },
-    "0da1aea92f37": {
-      "path": "samples/Simulacrum Sounds/1 Shots/Synths/Moog Minimoog/Bass/BAS_Mini_7_F1.wav",
-      "built_in": true
-    },
-    "b72084673a58": {
-      "path": "samples/Simulacrum Sounds/1 Shots/Synths/Moog Minimoog/Bass/BAS_Mini_8_F1.wav",
-      "built_in": true
-    },
-    "d53cb6998b58": {
-      "path": "samples/Simulacrum Sounds/1 Shots/Synths/Moog Minimoog/Bass/BAS_Mini_9_F1.wav",
-      "built_in": true
-    },
-    "a6aa49d82925": {
-      "path": "samples/Simulacrum Sounds/1 Shots/Synths/Moog Minimoog/Drums/CYM_Mini_1.wav",
-      "built_in": true
-    },
-    "4e1d367e5ae9": {
-      "path": "samples/Simulacrum Sounds/1 Shots/Synths/Moog Minimoog/Drums/CYM_Mini_2.wav",
-      "built_in": true
-    },
-    "b6ac1a7a9df0": {
-      "path": "samples/Simulacrum Sounds/1 Shots/Synths/Moog Minimoog/Drums/HAT_Mini_1.wav",
-      "built_in": true
-    },
-    "afc82c7689a1": {
-      "path": "samples/Simulacrum Sounds/1 Shots/Synths/Moog Minimoog/Drums/HAT_Mini_2.wav",
-      "built_in": true
-    },
-    "769434373381": {
-      "path": "samples/Simulacrum Sounds/1 Shots/Synths/Moog Minimoog/Drums/HAT_Mini_3.wav",
-      "built_in": true
-    },
-    "a38d8260865a": {
-      "path": "samples/Simulacrum Sounds/1 Shots/Synths/Moog Minimoog/Drums/KCK_Mini_1.wav",
-      "built_in": true
-    },
-    "cdbd53dc048b": {
-      "path": "samples/Simulacrum Sounds/1 Shots/Synths/Moog Minimoog/Drums/KCK_Mini_2.wav",
-      "built_in": true
-    },
-    "a190bdb867c8": {
-      "path": "samples/Simulacrum Sounds/1 Shots/Synths/Moog Minimoog/Drums/KCK_Mini_3.wav",
-      "built_in": true
-    },
-    "64c709cac056": {
-      "path": "samples/Simulacrum Sounds/1 Shots/Synths/Moog Minimoog/Drums/KCK_Mini_4.wav",
-      "built_in": true
-    },
-    "5c32ceac1f1a": {
-      "path": "samples/Simulacrum Sounds/1 Shots/Synths/Moog Minimoog/Drums/KCK_Mini_5.wav",
-      "built_in": true
-    },
-    "66c6f17c18ea": {
-      "path": "samples/Simulacrum Sounds/1 Shots/Synths/Moog Minimoog/Drums/SNR_Mini_1.wav",
-      "built_in": true
-    },
-    "60763c6126b5": {
-      "path": "samples/Simulacrum Sounds/1 Shots/Synths/Moog Minimoog/Drums/SNR_Mini_2.wav",
-      "built_in": true
-    },
-    "3da5f02a0b9f": {
-      "path": "samples/Simulacrum Sounds/1 Shots/Synths/Moog Minimoog/Drums/SNR_Mini_3.wav",
-      "built_in": true
-    },
-    "06fb1ccb250a": {
-      "path": "samples/Simulacrum Sounds/1 Shots/Synths/Moog Minimoog/Drums/SNR_Mini_4.wav",
-      "built_in": true
-    },
-    "54ed7522c369": {
-      "path": "samples/Simulacrum Sounds/1 Shots/Synths/Moog Minimoog/FX/FX_Mini_1.wav",
-      "built_in": true
-    },
-    "54fb74951b11": {
-      "path": "samples/Simulacrum Sounds/1 Shots/Synths/Moog Minimoog/FX/FX_Mini_2.wav",
-      "built_in": true
-    },
-    "02bfa7ab7457": {
-      "path": "samples/Simulacrum Sounds/1 Shots/Synths/Moog Minimoog/FX/FX_Mini_3.wav",
-      "built_in": true
-    },
-    "a0eebe861754": {
-      "path": "samples/Simulacrum Sounds/1 Shots/Synths/Moog Minimoog/FX/FX_Mini_4.wav",
-      "built_in": true
-    },
-    "d4153752651e": {
-      "path": "samples/Simulacrum Sounds/1 Shots/Synths/Moog Minimoog/Leads and Keys/LED_Mini_1_C5.wav",
-      "built_in": true
-    },
-    "d65c0bf68548": {
-      "path": "samples/Simulacrum Sounds/1 Shots/Synths/Moog Minimoog/Leads and Keys/LED_Mini_2_C4.wav",
-      "built_in": true
-    },
-    "a12c33c946cb": {
-      "path": "samples/Simulacrum Sounds/1 Shots/Synths/Moog Minimoog/Leads and Keys/LED_Mini_3_C5.wav",
-      "built_in": true
-    },
-    "3798f3e91365": {
-      "path": "samples/Simulacrum Sounds/1 Shots/Synths/Moog Minimoog/Leads and Keys/LED_Mini_5_C3.wav",
-      "built_in": true
-    },
-    "99834aae2e48": {
-      "path": "samples/Simulacrum Sounds/1 Shots/Synths/Moog Minimoog/Leads and Keys/LED_Mini_6_C5.wav",
-      "built_in": true
-    },
-    "0dae71a6e8a8": {
-      "path": "samples/Simulacrum Sounds/1 Shots/Synths/Moog Minimoog/Leads and Keys/PLK_Mini_1_C2.wav",
-      "built_in": true
-    },
-    "0a3f83529662": {
-      "path": "samples/Simulacrum Sounds/1 Shots/Synths/Moog Minimoog/Leads and Keys/PLK_Mini_2_C4.wav",
-      "built_in": true
-    },
-    "c23b11901645": {
-      "path": "samples/Simulacrum Sounds/1 Shots/Synths/Moog Minimoog/Leads and Keys/PLK_Mini_3_C3.wav",
-      "built_in": true
-    },
-    "a13ee31a993f": {
-      "path": "samples/Simulacrum Sounds/1 Shots/Synths/Moog Minimoog/Leads and Keys/PLK_Mini_4_C4.wav",
-      "built_in": true
-    },
-    "f49efc87f0d1": {
-      "path": "samples/Simulacrum Sounds/1 Shots/Synths/Moog Minimoog/Pads/PAD_Mini_10_C2.wav",
-      "built_in": true
-    },
-    "6ec56dfd6075": {
-      "path": "samples/Simulacrum Sounds/1 Shots/Synths/Moog Minimoog/Pads/PAD_Mini_1_C3.wav",
-      "built_in": true
-    },
-    "809c5e6e1b7b": {
-      "path": "samples/Simulacrum Sounds/1 Shots/Synths/Moog Minimoog/Pads/PAD_Mini_2_C2.wav",
-      "built_in": true
-    },
-    "073fc656d076": {
-      "path": "samples/Simulacrum Sounds/1 Shots/Synths/Moog Minimoog/Pads/PAD_Mini_3_C2.wav",
-      "built_in": true
-    },
-    "4a1aec5e3233": {
-      "path": "samples/Simulacrum Sounds/1 Shots/Synths/Moog Minimoog/Pads/PAD_Mini_4_C2.wav",
-      "built_in": true
-    },
-    "619f6965621e": {
-      "path": "samples/Simulacrum Sounds/1 Shots/Synths/Moog Minimoog/Pads/PAD_Mini_5_C1.wav",
-      "built_in": true
-    },
-    "0223a304abe1": {
-      "path": "samples/Simulacrum Sounds/1 Shots/Synths/Moog Minimoog/Pads/PAD_Mini_6_C2.wav",
-      "built_in": true
-    },
-    "2ddaa4f112ec": {
-      "path": "samples/Simulacrum Sounds/1 Shots/Synths/Moog Minimoog/Pads/PAD_Mini_7_C2.wav",
-      "built_in": true
-    },
-    "6a8d91cebdcd": {
-      "path": "samples/Simulacrum Sounds/1 Shots/Synths/Moog Minimoog/Pads/PAD_Mini_8_C1.wav",
-      "built_in": true
-    },
-    "2a7c939143b5": {
-      "path": "samples/Simulacrum Sounds/1 Shots/Synths/Moog Minimoog/Pads/PAD_Mini_9_C1.wav",
-      "built_in": true
-    },
-    "80b7a1a7f7bb": {
-      "path": "samples/Simulacrum Sounds/1 Shots/Synths/Oberheim OB-Xa/Bass/BAS_OBXA_1_F1.wav",
-      "built_in": true
-    },
-    "c8fb38a09d52": {
-      "path": "samples/Simulacrum Sounds/1 Shots/Synths/Oberheim OB-Xa/Bass/BAS_OBXA_2_F1.wav",
-      "built_in": true
-    },
-    "3a977bc9473e": {
-      "path": "samples/Simulacrum Sounds/1 Shots/Synths/Oberheim OB-Xa/Bass/BAS_OBXA_3_F1.wav",
-      "built_in": true
-    },
-    "83deab976ffc": {
-      "path": "samples/Simulacrum Sounds/1 Shots/Synths/Oberheim OB-Xa/Bass/BAS_OBXA_4_F1.wav",
-      "built_in": true
-    },
-    "c7db36eea1aa": {
-      "path": "samples/Simulacrum Sounds/1 Shots/Synths/Oberheim OB-Xa/Bass/BAS_OBXA_5_F1.wav",
-      "built_in": true
-    },
-    "edcd0614087b": {
-      "path": "samples/Simulacrum Sounds/1 Shots/Synths/Oberheim OB-Xa/Bass/BAS_OBXA_6_F1.wav",
-      "built_in": true
-    },
-    "4911a90c8026": {
-      "path": "samples/Simulacrum Sounds/1 Shots/Synths/Oberheim OB-Xa/Bass/BAS_OBXA_7_F1.wav",
-      "built_in": true
-    },
-    "4bc5bf1c64ce": {
-      "path": "samples/Simulacrum Sounds/1 Shots/Synths/Oberheim OB-Xa/Bass/BAS_OBXA_8_F2.wav",
-      "built_in": true
-    },
-    "212c635c6b41": {
-      "path": "samples/Simulacrum Sounds/1 Shots/Synths/Oberheim OB-Xa/Drums/BNG_OBXA_1.wav",
-      "built_in": true
-    },
-    "af2cb2fe859c": {
-      "path": "samples/Simulacrum Sounds/1 Shots/Synths/Oberheim OB-Xa/Drums/BNG_OBXA_2.wav",
-      "built_in": true
-    },
-    "c408f4dedeb2": {
-      "path": "samples/Simulacrum Sounds/1 Shots/Synths/Oberheim OB-Xa/Drums/BNG_OBXA_3.wav",
-      "built_in": true
-    },
-    "31e2febeb740": {
-      "path": "samples/Simulacrum Sounds/1 Shots/Synths/Oberheim OB-Xa/Drums/CNG_OBXA_1.wav",
-      "built_in": true
-    },
-    "32be35504a37": {
-      "path": "samples/Simulacrum Sounds/1 Shots/Synths/Oberheim OB-Xa/Drums/CNG_OBXA_2.wav",
-      "built_in": true
-    },
-    "2501165851b6": {
-      "path": "samples/Simulacrum Sounds/1 Shots/Synths/Oberheim OB-Xa/Drums/CNG_OBXA_3.wav",
-      "built_in": true
-    },
-    "bf444c2f6007": {
-      "path": "samples/Simulacrum Sounds/1 Shots/Synths/Oberheim OB-Xa/Drums/KCK_OBXA_1.wav",
-      "built_in": true
-    },
-    "49f3505822b6": {
-      "path": "samples/Simulacrum Sounds/1 Shots/Synths/Oberheim OB-Xa/Drums/PRC_OBXA_1.wav",
-      "built_in": true
-    },
-    "2598d200f051": {
-      "path": "samples/Simulacrum Sounds/1 Shots/Synths/Oberheim OB-Xa/Drums/PRC_OBXA_2.wav",
-      "built_in": true
-    },
-    "ff82249d8d0b": {
-      "path": "samples/Simulacrum Sounds/1 Shots/Synths/Oberheim OB-Xa/Keys/HNS_OBXA_1_C5.wav",
-      "built_in": true
-    },
-    "91ade8118eb4": {
-      "path": "samples/Simulacrum Sounds/1 Shots/Synths/Oberheim OB-Xa/Keys/KEY_OBXA_1_C4.wav",
-      "built_in": true
-    },
-    "965dd864bb8b": {
-      "path": "samples/Simulacrum Sounds/1 Shots/Synths/Oberheim OB-Xa/Keys/KEY_OBXA_2_C5.wav",
-      "built_in": true
-    },
-    "77fc3f7270b4": {
-      "path": "samples/Simulacrum Sounds/1 Shots/Synths/Oberheim OB-Xa/Keys/KEY_OBXA_3_C4.wav",
-      "built_in": true
-    },
-    "efbe748cba71": {
-      "path": "samples/Simulacrum Sounds/1 Shots/Synths/Oberheim OB-Xa/Keys/KEY_OBXA_4_C6.wav",
-      "built_in": true
-    },
-    "08905f0c3b3e": {
-      "path": "samples/Simulacrum Sounds/1 Shots/Synths/Oberheim OB-Xa/Keys/KEY_OBXA_5_C4.wav",
-      "built_in": true
-    },
-    "7535ea53517c": {
-      "path": "samples/Simulacrum Sounds/1 Shots/Synths/Oberheim OB-Xa/Keys/LED_OBXA_1_C6.wav",
-      "built_in": true
-    },
-    "31b96ab361e6": {
-      "path": "samples/Simulacrum Sounds/1 Shots/Synths/Oberheim OB-Xa/Keys/LED_OBXA_2_C2.wav",
-      "built_in": true
-    },
-    "5a3d0a160b9f": {
-      "path": "samples/Simulacrum Sounds/1 Shots/Synths/Oberheim OB-Xa/Keys/PLK_OBXA_1_C4.wav",
-      "built_in": true
-    },
-    "2895103cc35c": {
-      "path": "samples/Simulacrum Sounds/1 Shots/Synths/Oberheim OB-Xa/Keys/PLK_OBXA_2_C5.wav",
-      "built_in": true
-    },
-    "f760d9209bbd": {
-      "path": "samples/Simulacrum Sounds/1 Shots/Synths/Oberheim OB-Xa/Keys/PLK_OBXA_3_C4.wav",
-      "built_in": true
-    },
-    "6d841bce74f8": {
-      "path": "samples/Simulacrum Sounds/1 Shots/Synths/Oberheim OB-Xa/Keys/PLK_OBXA_4_C6.wav",
-      "built_in": true
-    },
-    "36a8e1532da6": {
-      "path": "samples/Simulacrum Sounds/1 Shots/Synths/Oberheim OB-Xa/Keys/PLK_OBXA_5_C4.wav",
-      "built_in": true
-    },
-    "8a31e165de3a": {
-      "path": "samples/Simulacrum Sounds/1 Shots/Synths/Oberheim OB-Xa/Keys/PLK_OBXA_6_C4.wav",
-      "built_in": true
-    },
-    "e6d78b0e5328": {
-      "path": "samples/Simulacrum Sounds/1 Shots/Synths/Oberheim OB-Xa/Keys/STB_OBXA_1_C2.wav",
-      "built_in": true
-    },
-    "93b4cacec8a8": {
-      "path": "samples/Simulacrum Sounds/1 Shots/Synths/Oberheim OB-Xa/Keys/STB_OBXA_2_C2.wav",
-      "built_in": true
-    },
-    "fc7924189af2": {
-      "path": "samples/Simulacrum Sounds/1 Shots/Synths/Oberheim OB-Xa/Keys/STB_OBXA_3_C2.wav",
-      "built_in": true
-    },
-    "39877891b4c1": {
-      "path": "samples/Simulacrum Sounds/1 Shots/Synths/Oberheim OB-Xa/Keys/STB_OBXA_4_C5.wav",
-      "built_in": true
-    },
-    "ed1846f44a0b": {
-      "path": "samples/Simulacrum Sounds/1 Shots/Synths/Oberheim OB-Xa/Keys/STB_OBXA_5_C3.wav",
-      "built_in": true
-    },
-    "64177ab38bcd": {
-      "path": "samples/Simulacrum Sounds/1 Shots/Synths/Oberheim OB-Xa/Keys/STB_OBXA_6_C2.wav",
-      "built_in": true
-    },
-    "e785c63883af": {
-      "path": "samples/Simulacrum Sounds/1 Shots/Synths/Oberheim OB-Xa/Keys/STB_OBXA_7_C4.wav",
-      "built_in": true
-    },
-    "bf9d588e93bd": {
-      "path": "samples/Simulacrum Sounds/1 Shots/Synths/Oberheim OB-Xa/Pads/CHO_OBXA_1_C4.wav",
-      "built_in": true
-    },
-    "cf02b13bc951": {
-      "path": "samples/Simulacrum Sounds/1 Shots/Synths/Oberheim OB-Xa/Pads/CHO_OBXA_2_C3.wav",
-      "built_in": true
-    },
-    "c1482ef26d0f": {
-      "path": "samples/Simulacrum Sounds/1 Shots/Synths/Oberheim OB-Xa/Pads/PAD_OBXA_1_C2.wav",
-      "built_in": true
-    },
-    "9a22e3e5efe0": {
-      "path": "samples/Simulacrum Sounds/1 Shots/Synths/Oberheim OB-Xa/Pads/PAD_OBXA_2_C2.wav",
-      "built_in": true
-    },
-    "7c715b98ab74": {
-      "path": "samples/Simulacrum Sounds/1 Shots/Synths/Oberheim OB-Xa/Pads/PAD_OBXA_3_C2.wav",
-      "built_in": true
-    },
-    "ee13ff528a61": {
-      "path": "samples/Simulacrum Sounds/1 Shots/Synths/Oberheim OB-Xa/Pads/PAD_OBXA_4_C3.wav",
-      "built_in": true
-    },
-    "2ea5a5b6c098": {
-      "path": "samples/Simulacrum Sounds/1 Shots/Synths/Oberheim OB-Xa/Pads/PAD_OBXA_5_C2.wav",
-      "built_in": true
-    },
-    "8fccb33164a5": {
-      "path": "samples/Simulacrum Sounds/1 Shots/Synths/Oberheim OB-Xa/Pads/PAD_OBXA_6_C2.wav",
-      "built_in": true
-    },
-    "23c81eefb5dd": {
-      "path": "samples/Simulacrum Sounds/1 Shots/Synths/Oberheim OB-Xa/Pads/STR_OBXA_1_C2.wav",
-      "built_in": true
-    },
-    "17db176860b7": {
-      "path": "samples/Simulacrum Sounds/1 Shots/Synths/Oberheim OB-Xa/Pads/STR_OBXA_2_C2.wav",
-      "built_in": true
-    },
-    "c0fe2aae6d56": {
-      "path": "samples/Simulacrum Sounds/1 Shots/Synths/Oberheim OB-Xa/Pads/STR_OBXA_3_C2.wav",
-      "built_in": true
-    },
-    "017971347afa": {
-      "path": "samples/Simulacrum Sounds/1 Shots/Synths/Oberheim OB-Xa/Pads/STR_OBXA_4_C4.wav",
-      "built_in": true
-    },
-    "bd6f571ad4b9": {
-      "path": "samples/Simulacrum Sounds/1 Shots/Synths/PPG Wave 2_2/Bass/BAS_PPG_1_F1.wav",
-      "built_in": true
-    },
-    "cbddaa72c846": {
-      "path": "samples/Simulacrum Sounds/1 Shots/Synths/PPG Wave 2_2/Bass/BAS_PPG_2_F1.wav",
-      "built_in": true
-    },
-    "76fbe6514844": {
-      "path": "samples/Simulacrum Sounds/1 Shots/Synths/PPG Wave 2_2/Bass/BAS_PPG_3_F1.wav",
-      "built_in": true
-    },
-    "ba0617368320": {
-      "path": "samples/Simulacrum Sounds/1 Shots/Synths/PPG Wave 2_2/Bass/BAS_PPG_4_F1.wav",
-      "built_in": true
-    },
-    "6e77b3557517": {
-      "path": "samples/Simulacrum Sounds/1 Shots/Synths/PPG Wave 2_2/Bass/BAS_PPG_5_F1.wav",
-      "built_in": true
-    },
-    "f0992d429cb6": {
-      "path": "samples/Simulacrum Sounds/1 Shots/Synths/PPG Wave 2_2/Bass/BAS_PPG_6_F1.wav",
-      "built_in": true
-    },
-    "b5187ea26bc8": {
-      "path": "samples/Simulacrum Sounds/1 Shots/Synths/PPG Wave 2_2/Bass/BAS_PPG_7_F1.wav",
-      "built_in": true
-    },
-    "49bfd74f9e67": {
-      "path": "samples/Simulacrum Sounds/1 Shots/Synths/PPG Wave 2_2/Leads and Keys/BEL_PPG_1_C6.wav",
-      "built_in": true
-    },
-    "998795be5924": {
-      "path": "samples/Simulacrum Sounds/1 Shots/Synths/PPG Wave 2_2/Leads and Keys/KEY_PPG_1_C5.wav",
-      "built_in": true
-    },
-    "78ce54368173": {
-      "path": "samples/Simulacrum Sounds/1 Shots/Synths/PPG Wave 2_2/Leads and Keys/KEY_PPG_2_C6.wav",
-      "built_in": true
-    },
-    "1eccf2c47f2f": {
-      "path": "samples/Simulacrum Sounds/1 Shots/Synths/PPG Wave 2_2/Leads and Keys/KEY_PPG_3_C4.wav",
-      "built_in": true
-    },
-    "c1ba82ae6b08": {
-      "path": "samples/Simulacrum Sounds/1 Shots/Synths/PPG Wave 2_2/Leads and Keys/KEY_PPG_4_C5.wav",
-      "built_in": true
-    },
-    "80bd1f11a328": {
-      "path": "samples/Simulacrum Sounds/1 Shots/Synths/PPG Wave 2_2/Pads/PAD_PPG_10_C3.wav",
-      "built_in": true
-    },
-    "c3a47a6f5834": {
-      "path": "samples/Simulacrum Sounds/1 Shots/Synths/PPG Wave 2_2/Pads/PAD_PPG_11_C3.wav",
-      "built_in": true
-    },
-    "5d73935fa59d": {
-      "path": "samples/Simulacrum Sounds/1 Shots/Synths/PPG Wave 2_2/Pads/PAD_PPG_12_C4.wav",
-      "built_in": true
-    },
-    "272d8ae6697b": {
-      "path": "samples/Simulacrum Sounds/1 Shots/Synths/PPG Wave 2_2/Pads/PAD_PPG_13_C1.wav",
-      "built_in": true
-    },
-    "d6cf604ab716": {
-      "path": "samples/Simulacrum Sounds/1 Shots/Synths/PPG Wave 2_2/Pads/PAD_PPG_14_C2.wav",
-      "built_in": true
-    },
-    "24861b942681": {
-      "path": "samples/Simulacrum Sounds/1 Shots/Synths/PPG Wave 2_2/Pads/PAD_PPG_15_C2.wav",
-      "built_in": true
-    },
-    "8ffd80ddf646": {
-      "path": "samples/Simulacrum Sounds/1 Shots/Synths/PPG Wave 2_2/Pads/PAD_PPG_16_C2.wav",
-      "built_in": true
-    },
-    "2bfc2ac0e8e5": {
-      "path": "samples/Simulacrum Sounds/1 Shots/Synths/PPG Wave 2_2/Pads/PAD_PPG_1_C2.wav",
-      "built_in": true
-    },
-    "811bce411ab5": {
-      "path": "samples/Simulacrum Sounds/1 Shots/Synths/PPG Wave 2_2/Pads/PAD_PPG_2_C3.wav",
-      "built_in": true
-    },
-    "75ead7ea0504": {
-      "path": "samples/Simulacrum Sounds/1 Shots/Synths/PPG Wave 2_2/Pads/PAD_PPG_3_C2.wav",
-      "built_in": true
-    },
-    "7230bb4fb5fb": {
-      "path": "samples/Simulacrum Sounds/1 Shots/Synths/PPG Wave 2_2/Pads/PAD_PPG_4_C4.wav",
-      "built_in": true
-    },
-    "62fd3e2a4a90": {
-      "path": "samples/Simulacrum Sounds/1 Shots/Synths/PPG Wave 2_2/Pads/PAD_PPG_5_C2.wav",
-      "built_in": true
-    },
-    "bc338686ef98": {
-      "path": "samples/Simulacrum Sounds/1 Shots/Synths/PPG Wave 2_2/Pads/PAD_PPG_6_C3.wav",
-      "built_in": true
-    },
-    "0770be2676d5": {
-      "path": "samples/Simulacrum Sounds/1 Shots/Synths/PPG Wave 2_2/Pads/PAD_PPG_7_C2.wav",
-      "built_in": true
-    },
-    "fd75a5051257": {
-      "path": "samples/Simulacrum Sounds/1 Shots/Synths/PPG Wave 2_2/Pads/PAD_PPG_8_C2.wav",
-      "built_in": true
-    },
-    "228175433e98": {
-      "path": "samples/Simulacrum Sounds/1 Shots/Synths/PPG Wave 2_2/Pads/PAD_PPG_9_C4.wav",
-      "built_in": true
-    },
-    "2c4a5ba27b12": {
-      "path": "samples/Simulacrum Sounds/1 Shots/Synths/PPG Wave 2_2/Pads/STR_PPG_1_C2.wav",
-      "built_in": true
-    },
-    "06e4d7989689": {
-      "path": "samples/Simulacrum Sounds/1 Shots/Synths/Roland MKS-80/Bass/BAS_MKS80_10_F1.wav",
-      "built_in": true
-    },
-    "f99bdcda695f": {
-      "path": "samples/Simulacrum Sounds/1 Shots/Synths/Roland MKS-80/Bass/BAS_MKS80_11_F1.wav",
-      "built_in": true
-    },
-    "4d6131a246a7": {
-      "path": "samples/Simulacrum Sounds/1 Shots/Synths/Roland MKS-80/Bass/BAS_MKS80_12_F1.wav",
-      "built_in": true
-    },
-    "c1b8e6da6c69": {
-      "path": "samples/Simulacrum Sounds/1 Shots/Synths/Roland MKS-80/Bass/BAS_MKS80_1_F1.wav",
-      "built_in": true
-    },
-    "eb1c7b5af72b": {
-      "path": "samples/Simulacrum Sounds/1 Shots/Synths/Roland MKS-80/Bass/BAS_MKS80_2_F1.wav",
-      "built_in": true
-    },
-    "63196c868fbb": {
-      "path": "samples/Simulacrum Sounds/1 Shots/Synths/Roland MKS-80/Bass/BAS_MKS80_3_F1.wav",
-      "built_in": true
-    },
-    "175d9853c7d1": {
-      "path": "samples/Simulacrum Sounds/1 Shots/Synths/Roland MKS-80/Bass/BAS_MKS80_4_F1.wav",
-      "built_in": true
-    },
-    "1d6c053c551f": {
-      "path": "samples/Simulacrum Sounds/1 Shots/Synths/Roland MKS-80/Bass/BAS_MKS80_5_F1.wav",
-      "built_in": true
-    },
-    "70840e5bcd18": {
-      "path": "samples/Simulacrum Sounds/1 Shots/Synths/Roland MKS-80/Bass/BAS_MKS80_6_F1.wav",
-      "built_in": true
-    },
-    "0d567b9582f1": {
-      "path": "samples/Simulacrum Sounds/1 Shots/Synths/Roland MKS-80/Bass/BAS_MKS80_7_F1.wav",
-      "built_in": true
-    },
-    "416a8e5d9a6f": {
-      "path": "samples/Simulacrum Sounds/1 Shots/Synths/Roland MKS-80/Bass/BAS_MKS80_8_F1.wav",
-      "built_in": true
-    },
-    "c8abd24e9024": {
-      "path": "samples/Simulacrum Sounds/1 Shots/Synths/Roland MKS-80/Bass/BAS_MKS80_9_F1.wav",
-      "built_in": true
-    },
-    "bcfe171be635": {
-      "path": "samples/Simulacrum Sounds/1 Shots/Synths/Roland MKS-80/Drums/HAT_MKS80_1.wav",
-      "built_in": true
-    },
-    "fa761bfc82df": {
-      "path": "samples/Simulacrum Sounds/1 Shots/Synths/Roland MKS-80/Drums/HAT_MKS80_2.wav",
-      "built_in": true
-    },
-    "d72df4add078": {
-      "path": "samples/Simulacrum Sounds/1 Shots/Synths/Roland MKS-80/Drums/KCK_MKS80_1.wav",
-      "built_in": true
-    },
-    "96a572698080": {
-      "path": "samples/Simulacrum Sounds/1 Shots/Synths/Roland MKS-80/Drums/KCK_MKS80_2.wav",
-      "built_in": true
-    },
-    "af92a287af10": {
-      "path": "samples/Simulacrum Sounds/1 Shots/Synths/Roland MKS-80/Drums/KCK_MKS80_3.wav",
-      "built_in": true
-    },
-    "ecd8f0e52279": {
-      "path": "samples/Simulacrum Sounds/1 Shots/Synths/Roland MKS-80/Drums/PRC_MKS80_1.wav",
-      "built_in": true
-    },
-    "e412379c8b2c": {
-      "path": "samples/Simulacrum Sounds/1 Shots/Synths/Roland MKS-80/Drums/PRC_MKS80_2.wav",
-      "built_in": true
-    },
-    "81d6b10394ce": {
-      "path": "samples/Simulacrum Sounds/1 Shots/Synths/Roland MKS-80/Drums/SNR_MKS80_1.wav",
-      "built_in": true
-    },
-    "6feca7bf869f": {
-      "path": "samples/Simulacrum Sounds/1 Shots/Synths/Roland MKS-80/Drums/SNR_MKS80_2.wav",
-      "built_in": true
-    },
-    "e287f69561d7": {
-      "path": "samples/Simulacrum Sounds/1 Shots/Synths/Roland MKS-80/Drums/TOM_MKS80_1.wav",
-      "built_in": true
-    },
-    "7d11164b643a": {
-      "path": "samples/Simulacrum Sounds/1 Shots/Synths/Roland MKS-80/Drums/TOM_MKS80_2.wav",
-      "built_in": true
-    },
-    "b9a1f5ccc87d": {
-      "path": "samples/Simulacrum Sounds/1 Shots/Synths/Roland MKS-80/Drums/TOM_MKS80_3.wav",
-      "built_in": true
-    },
-    "debfd13e74a6": {
-      "path": "samples/Simulacrum Sounds/1 Shots/Synths/Roland MKS-80/FX/FX_MKS80_1.wav",
-      "built_in": true
-    },
-    "bf443a400a2d": {
-      "path": "samples/Simulacrum Sounds/1 Shots/Synths/Roland MKS-80/FX/FX_MKS80_2.wav",
-      "built_in": true
-    },
-    "b81a5cc6abdd": {
-      "path": "samples/Simulacrum Sounds/1 Shots/Synths/Roland MKS-80/FX/FX_MKS80_3.wav",
-      "built_in": true
-    },
-    "e620e1c1dd0d": {
-      "path": "samples/Simulacrum Sounds/1 Shots/Synths/Roland MKS-80/Leads and Keys/GLX_MKS80_1_C7.wav",
-      "built_in": true
-    },
-    "820b94d8a62e": {
-      "path": "samples/Simulacrum Sounds/1 Shots/Synths/Roland MKS-80/Leads and Keys/LED_MKS80_1_C5.wav",
-      "built_in": true
-    },
-    "19574f723e6b": {
-      "path": "samples/Simulacrum Sounds/1 Shots/Synths/Roland MKS-80/Leads and Keys/LED_MKS80_2_C4.wav",
-      "built_in": true
-    },
-    "61d15bbf967b": {
-      "path": "samples/Simulacrum Sounds/1 Shots/Synths/Roland MKS-80/Leads and Keys/PLK_MKS80_1_C6.wav",
-      "built_in": true
-    },
-    "b7812058187b": {
-      "path": "samples/Simulacrum Sounds/1 Shots/Synths/Roland MKS-80/Leads and Keys/PLK_MKS80_2_C3.wav",
-      "built_in": true
-    },
-    "30d33584764b": {
-      "path": "samples/Simulacrum Sounds/1 Shots/Synths/Roland MKS-80/Leads and Keys/PLK_MKS80_3_C5.wav",
-      "built_in": true
-    },
-    "11e77b5f5282": {
-      "path": "samples/Simulacrum Sounds/1 Shots/Synths/Roland MKS-80/Leads and Keys/PLK_MKS80_4_C5.wav",
-      "built_in": true
-    },
-    "c8cda6e35797": {
-      "path": "samples/Simulacrum Sounds/1 Shots/Synths/Roland MKS-80/Leads and Keys/PNO_MKS80_1_C3.wav",
-      "built_in": true
-    },
-    "e1bd91eabd54": {
-      "path": "samples/Simulacrum Sounds/1 Shots/Synths/Roland MKS-80/Leads and Keys/PNO_MKS80_1_C4.wav",
-      "built_in": true
-    },
-    "9de5ad6a6269": {
-      "path": "samples/Simulacrum Sounds/1 Shots/Synths/Roland MKS-80/Leads and Keys/PNO_MKS80_1_C5.wav",
-      "built_in": true
-    },
-    "c2ff2144f256": {
-      "path": "samples/Simulacrum Sounds/1 Shots/Synths/Roland MKS-80/Leads and Keys/PNO_MKS80_1_C6.wav",
-      "built_in": true
-    },
-    "a129332d8ef7": {
-      "path": "samples/Simulacrum Sounds/1 Shots/Synths/Roland MKS-80/Leads and Keys/STB_MKS80_1_C2.wav",
-      "built_in": true
-    },
-    "5c7cc225c56c": {
-      "path": "samples/Simulacrum Sounds/1 Shots/Synths/Roland MKS-80/Pads/BRS_MKS80_1_C4.wav",
-      "built_in": true
-    },
-    "650f53453083": {
-      "path": "samples/Simulacrum Sounds/1 Shots/Synths/Roland MKS-80/Pads/BRS_MKS80_2_C2.wav",
-      "built_in": true
-    },
-    "fd269d4a3f7f": {
-      "path": "samples/Simulacrum Sounds/1 Shots/Synths/Roland MKS-80/Pads/PAD_MKS80_1_C2.wav",
-      "built_in": true
-    },
-    "bb93d5968908": {
-      "path": "samples/Simulacrum Sounds/1 Shots/Synths/Roland MKS-80/Pads/PAD_MKS80_2_C2.wav",
-      "built_in": true
-    },
-    "3944ec4d16db": {
-      "path": "samples/Simulacrum Sounds/1 Shots/Synths/Roland MKS-80/Pads/PAD_MKS80_3_C1.wav",
-      "built_in": true
-    },
-    "9e3d0fa3bc8d": {
-      "path": "samples/Simulacrum Sounds/1 Shots/Synths/Roland MKS-80/Pads/PAD_MKS80_4_C2.wav",
-      "built_in": true
-    },
-    "c872adf81f6c": {
-      "path": "samples/Simulacrum Sounds/1 Shots/Synths/Roland MKS-80/Pads/PAD_MKS80_5_C2.wav",
-      "built_in": true
-    },
-    "00a87971c8b8": {
-      "path": "samples/Simulacrum Sounds/1 Shots/Synths/Roland MKS-80/Pads/STR_MKS80_1_C3.wav",
-      "built_in": true
-    },
-    "f79e8e37f6ab": {
-      "path": "samples/Simulacrum Sounds/1 Shots/Synths/Roland MKS-80/Pads/STR_MKS80_2_C2.wav",
-      "built_in": true
-    },
-    "adc75552d2a5": {
-      "path": "samples/Simulacrum Sounds/1 Shots/Synths/Roland MKS-80/Pads/STR_MKS80_3_C2.wav",
-      "built_in": true
-    },
-    "3e420f6a13bb": {
-      "path": "samples/Simulacrum Sounds/1 Shots/Synths/Roland MKS-80/Pads/STR_MKS80_4_C2.wav",
-      "built_in": true
-    },
-    "42b1a209d0cf": {
-      "path": "samples/Simulacrum Sounds/1 Shots/Synths/Roland SH-09/Bass/BAS_SH09_10_F1.wav",
-      "built_in": true
-    },
-    "c01fff1e75c5": {
-      "path": "samples/Simulacrum Sounds/1 Shots/Synths/Roland SH-09/Bass/BAS_SH09_11_F0.wav",
-      "built_in": true
-    },
-    "9d6bb272e7ee": {
-      "path": "samples/Simulacrum Sounds/1 Shots/Synths/Roland SH-09/Bass/BAS_SH09_12_F0.wav",
-      "built_in": true
-    },
-    "9983ca13bb52": {
-      "path": "samples/Simulacrum Sounds/1 Shots/Synths/Roland SH-09/Bass/BAS_SH09_13_F0.wav",
-      "built_in": true
-    },
-    "21695cdc8dbc": {
-      "path": "samples/Simulacrum Sounds/1 Shots/Synths/Roland SH-09/Bass/BAS_SH09_14_F0.wav",
-      "built_in": true
-    },
-    "48c1c0178158": {
-      "path": "samples/Simulacrum Sounds/1 Shots/Synths/Roland SH-09/Bass/BAS_SH09_15_F0.wav",
-      "built_in": true
-    },
-    "e4f7e1bf31cc": {
-      "path": "samples/Simulacrum Sounds/1 Shots/Synths/Roland SH-09/Bass/BAS_SH09_16_F0.wav",
-      "built_in": true
-    },
-    "532783262249": {
-      "path": "samples/Simulacrum Sounds/1 Shots/Synths/Roland SH-09/Bass/BAS_SH09_17_F0.wav",
-      "built_in": true
-    },
-    "c63b06430225": {
-      "path": "samples/Simulacrum Sounds/1 Shots/Synths/Roland SH-09/Bass/BAS_SH09_18_F0.wav",
-      "built_in": true
-    },
-    "0fce590adeeb": {
-      "path": "samples/Simulacrum Sounds/1 Shots/Synths/Roland SH-09/Bass/BAS_SH09_19_F0.wav",
-      "built_in": true
-    },
-    "6aba4a995405": {
-      "path": "samples/Simulacrum Sounds/1 Shots/Synths/Roland SH-09/Bass/BAS_SH09_1_F0.wav",
-      "built_in": true
-    },
-    "ad86979ea239": {
-      "path": "samples/Simulacrum Sounds/1 Shots/Synths/Roland SH-09/Bass/BAS_SH09_20_F0.wav",
-      "built_in": true
-    },
-    "990f842bd4c4": {
-      "path": "samples/Simulacrum Sounds/1 Shots/Synths/Roland SH-09/Bass/BAS_SH09_21_F1.wav",
-      "built_in": true
-    },
-    "f3164b140317": {
-      "path": "samples/Simulacrum Sounds/1 Shots/Synths/Roland SH-09/Bass/BAS_SH09_22_F1.wav",
-      "built_in": true
-    },
-    "91957e2c0f69": {
-      "path": "samples/Simulacrum Sounds/1 Shots/Synths/Roland SH-09/Bass/BAS_SH09_23_F1.wav",
-      "built_in": true
-    },
-    "ca7aad8fa790": {
-      "path": "samples/Simulacrum Sounds/1 Shots/Synths/Roland SH-09/Bass/BAS_SH09_24_F1.wav",
-      "built_in": true
-    },
-    "f457b41a8038": {
-      "path": "samples/Simulacrum Sounds/1 Shots/Synths/Roland SH-09/Bass/BAS_SH09_2_F0.wav",
-      "built_in": true
-    },
-    "90e5e2c5bc26": {
-      "path": "samples/Simulacrum Sounds/1 Shots/Synths/Roland SH-09/Bass/BAS_SH09_3_F0.wav",
-      "built_in": true
-    },
-    "dd2229ee13f1": {
-      "path": "samples/Simulacrum Sounds/1 Shots/Synths/Roland SH-09/Bass/BAS_SH09_4_F0.wav",
-      "built_in": true
-    },
-    "8c8bd2cc8342": {
-      "path": "samples/Simulacrum Sounds/1 Shots/Synths/Roland SH-09/Bass/BAS_SH09_5_F0.wav",
-      "built_in": true
-    },
-    "b76e842566b3": {
-      "path": "samples/Simulacrum Sounds/1 Shots/Synths/Roland SH-09/Bass/BAS_SH09_6_F1.wav",
-      "built_in": true
-    },
-    "6e142b399cab": {
-      "path": "samples/Simulacrum Sounds/1 Shots/Synths/Roland SH-09/Bass/BAS_SH09_7_F1.wav",
-      "built_in": true
-    },
-    "a7c538e140fd": {
-      "path": "samples/Simulacrum Sounds/1 Shots/Synths/Roland SH-09/Bass/BAS_SH09_8_F1.wav",
-      "built_in": true
-    },
-    "9436a5fc31de": {
-      "path": "samples/Simulacrum Sounds/1 Shots/Synths/Roland SH-09/Bass/BAS_SH09_9_F1.wav",
-      "built_in": true
-    },
-    "8e821e12f8cd": {
-      "path": "samples/Simulacrum Sounds/1 Shots/Synths/Roland SH-09/Drums/HAT_SH09_1.wav",
-      "built_in": true
-    },
-    "f146d51aa9c5": {
-      "path": "samples/Simulacrum Sounds/1 Shots/Synths/Roland SH-09/Drums/HAT_SH09_2.wav",
-      "built_in": true
-    },
-    "c74dbe63d23a": {
-      "path": "samples/Simulacrum Sounds/1 Shots/Synths/Roland SH-09/Drums/KCK_SH09_1.wav",
-      "built_in": true
-    },
-    "9b390d29d9f1": {
-      "path": "samples/Simulacrum Sounds/1 Shots/Synths/Roland SH-09/Drums/KCK_SH09_10.wav",
-      "built_in": true
-    },
-    "e3397d4de3e3": {
-      "path": "samples/Simulacrum Sounds/1 Shots/Synths/Roland SH-09/Drums/KCK_SH09_11.wav",
-      "built_in": true
-    },
-    "dfb2ab3634e1": {
-      "path": "samples/Simulacrum Sounds/1 Shots/Synths/Roland SH-09/Drums/KCK_SH09_12.wav",
-      "built_in": true
-    },
-    "9695aa4f628d": {
-      "path": "samples/Simulacrum Sounds/1 Shots/Synths/Roland SH-09/Drums/KCK_SH09_2.wav",
-      "built_in": true
-    },
-    "eb673fd35dee": {
-      "path": "samples/Simulacrum Sounds/1 Shots/Synths/Roland SH-09/Drums/KCK_SH09_3.wav",
-      "built_in": true
-    },
-    "3ef3d44f5279": {
-      "path": "samples/Simulacrum Sounds/1 Shots/Synths/Roland SH-09/Drums/KCK_SH09_4.wav",
-      "built_in": true
-    },
-    "0960eae831cb": {
-      "path": "samples/Simulacrum Sounds/1 Shots/Synths/Roland SH-09/Drums/KCK_SH09_5.wav",
-      "built_in": true
-    },
-    "003b06a429e0": {
-      "path": "samples/Simulacrum Sounds/1 Shots/Synths/Roland SH-09/Drums/KCK_SH09_6.wav",
-      "built_in": true
-    },
-    "fba9b46be64b": {
-      "path": "samples/Simulacrum Sounds/1 Shots/Synths/Roland SH-09/Drums/KCK_SH09_7.wav",
-      "built_in": true
-    },
-    "c3478b381311": {
-      "path": "samples/Simulacrum Sounds/1 Shots/Synths/Roland SH-09/Drums/KCK_SH09_8.wav",
-      "built_in": true
-    },
-    "77221db893b4": {
-      "path": "samples/Simulacrum Sounds/1 Shots/Synths/Roland SH-09/Drums/KCK_SH09_9.wav",
-      "built_in": true
-    },
-    "d4be41e9251d": {
-      "path": "samples/Simulacrum Sounds/1 Shots/Synths/Roland SH-09/Drums/SNR_SH09_1.wav",
-      "built_in": true
-    },
-    "05236821b056": {
-      "path": "samples/Simulacrum Sounds/1 Shots/Synths/Roland SH-09/Drums/SNR_SH09_2.wav",
-      "built_in": true
-    },
-    "b284e431a99f": {
-      "path": "samples/Simulacrum Sounds/1 Shots/Synths/Roland SH-09/Leads and Keys/LED_SH09_1_C4.wav",
-      "built_in": true
-    },
-    "cf8ca4882f29": {
-      "path": "samples/Simulacrum Sounds/1 Shots/Synths/Roland SH-09/Leads and Keys/LED_SH09_2_C5.wav",
-      "built_in": true
-    },
-    "f41888b43262": {
-      "path": "samples/Simulacrum Sounds/1 Shots/Synths/Roland SH-09/Leads and Keys/PLK_SH09_1_C4.wav",
-      "built_in": true
-    },
-    "5613ed348835": {
-      "path": "samples/Simulacrum Sounds/1 Shots/Synths/Roland SH-09/Leads and Keys/PLK_SH09_2_C5.wav",
-      "built_in": true
-    },
-    "2469600ec95c": {
-      "path": "samples/Simulacrum Sounds/1 Shots/Synths/Roland SH-09/Leads and Keys/PLK_SH09_3_C4.wav",
-      "built_in": true
-    },
-    "fff422466117": {
-      "path": "samples/Simulacrum Sounds/1 Shots/Synths/Roland SH-09/Leads and Keys/PLK_SH09_4_C4.wav",
-      "built_in": true
-    },
-    "c9a533b9a51f": {
-      "path": "samples/Simulacrum Sounds/1 Shots/Synths/Roland SH-09/Leads and Keys/PLK_SH09_5_C4.wav",
-      "built_in": true
-    },
-    "cac8e40d1b67": {
-      "path": "samples/Simulacrum Sounds/1 Shots/Synths/Roland SH-09/Leads and Keys/PLK_SH09_6_C6.wav",
-      "built_in": true
-    },
-    "d7fd0f77582e": {
-      "path": "samples/Simulacrum Sounds/1 Shots/Synths/Roland SH-09/Leads and Keys/PLK_SH09_7_C4.wav",
-      "built_in": true
-    },
-    "e2b3fda1b830": {
-      "path": "samples/Simulacrum Sounds/1 Shots/Synths/Roland SH-09/Leads and Keys/PLK_SH09_8_C6.wav",
-      "built_in": true
-    },
-    "3bb39e6d9fa4": {
-      "path": "samples/Simulacrum Sounds/1 Shots/Synths/SCI Prophet-5/Bass/BAS_PROPH5_10_F1.wav",
-      "built_in": true
-    },
-    "ee0518d084af": {
-      "path": "samples/Simulacrum Sounds/1 Shots/Synths/SCI Prophet-5/Bass/BAS_PROPH5_1_F!.wav",
-      "built_in": true
-    },
-    "4b13ffba0f8c": {
-      "path": "samples/Simulacrum Sounds/1 Shots/Synths/SCI Prophet-5/Bass/BAS_PROPH5_2_F1.wav",
-      "built_in": true
-    },
-    "660d1e98709a": {
-      "path": "samples/Simulacrum Sounds/1 Shots/Synths/SCI Prophet-5/Bass/BAS_PROPH5_3_F1.wav",
-      "built_in": true
-    },
-    "4bc1d5dee63d": {
-      "path": "samples/Simulacrum Sounds/1 Shots/Synths/SCI Prophet-5/Bass/BAS_PROPH5_4_F1.wav",
-      "built_in": true
-    },
-    "8df1ece393e7": {
-      "path": "samples/Simulacrum Sounds/1 Shots/Synths/SCI Prophet-5/Bass/BAS_PROPH5_5_F1.wav",
-      "built_in": true
-    },
-    "9b5ab682c035": {
-      "path": "samples/Simulacrum Sounds/1 Shots/Synths/SCI Prophet-5/Bass/BAS_PROPH5_6_F1.wav",
-      "built_in": true
-    },
-    "96183fcb37e0": {
-      "path": "samples/Simulacrum Sounds/1 Shots/Synths/SCI Prophet-5/Bass/BAS_PROPH5_7_F1.wav",
-      "built_in": true
-    },
-    "8c1e77c3d3c4": {
-      "path": "samples/Simulacrum Sounds/1 Shots/Synths/SCI Prophet-5/Bass/BAS_PROPH5_8_F1.wav",
-      "built_in": true
-    },
-    "a11e7db84a3e": {
-      "path": "samples/Simulacrum Sounds/1 Shots/Synths/SCI Prophet-5/Bass/BAS_PROPH5_9_F1.wav",
-      "built_in": true
-    },
-    "3444f7532a1a": {
-      "path": "samples/Simulacrum Sounds/1 Shots/Synths/SCI Prophet-5/Drums/HAT_PROPH5_1.wav",
-      "built_in": true
-    },
-    "e20066ec08ba": {
-      "path": "samples/Simulacrum Sounds/1 Shots/Synths/SCI Prophet-5/Drums/HAT_PROPH5_2.wav",
-      "built_in": true
-    },
-    "12a7bc66ad5a": {
-      "path": "samples/Simulacrum Sounds/1 Shots/Synths/SCI Prophet-5/Drums/KCK_PROPH5_1.wav",
-      "built_in": true
-    },
-    "418f0eefcbf9": {
-      "path": "samples/Simulacrum Sounds/1 Shots/Synths/SCI Prophet-5/Drums/KCK_PROPH5_2.wav",
-      "built_in": true
-    },
-    "979f3673ce63": {
-      "path": "samples/Simulacrum Sounds/1 Shots/Synths/SCI Prophet-5/Drums/SNR_PROPH5_1.wav",
-      "built_in": true
-    },
-    "e3ecafd0ff7f": {
-      "path": "samples/Simulacrum Sounds/1 Shots/Synths/SCI Prophet-5/Drums/SNR_PROPH5_2.wav",
-      "built_in": true
-    },
-    "951565c29242": {
-      "path": "samples/Simulacrum Sounds/1 Shots/Synths/SCI Prophet-5/Drums/SNR_PROPH5_3.wav",
-      "built_in": true
-    },
-    "94f85ef8a5d8": {
-      "path": "samples/Simulacrum Sounds/1 Shots/Synths/SCI Prophet-5/FX/BEL_PROPH5_1.wav",
-      "built_in": true
-    },
-    "abd8831117d7": {
-      "path": "samples/Simulacrum Sounds/1 Shots/Synths/SCI Prophet-5/FX/BEL_PROPH5_2.wav",
-      "built_in": true
-    },
-    "fa8c5137211d": {
-      "path": "samples/Simulacrum Sounds/1 Shots/Synths/SCI Prophet-5/FX/BEL_PROPH5_3.wav",
-      "built_in": true
-    },
-    "6debc56f8218": {
-      "path": "samples/Simulacrum Sounds/1 Shots/Synths/SCI Prophet-5/FX/BEL_PROPH5_4.wav",
-      "built_in": true
-    },
-    "65f408393df5": {
-      "path": "samples/Simulacrum Sounds/1 Shots/Synths/SCI Prophet-5/FX/BEL_PROPH5_5.wav",
-      "built_in": true
-    },
-    "55f2c50995ac": {
-      "path": "samples/Simulacrum Sounds/1 Shots/Synths/SCI Prophet-5/FX/BEL_PROPH5_6.wav",
-      "built_in": true
-    },
-    "e1e84e15f039": {
-      "path": "samples/Simulacrum Sounds/1 Shots/Synths/SCI Prophet-5/FX/BEL_PROPH5_7.wav",
-      "built_in": true
-    },
-    "997f414ff341": {
-      "path": "samples/Simulacrum Sounds/1 Shots/Synths/SCI Prophet-5/FX/BEL_PROPH5_8.wav",
-      "built_in": true
-    },
-    "8dd2d7d502ba": {
-      "path": "samples/Simulacrum Sounds/1 Shots/Synths/SCI Prophet-5/FX/FX_PROPH5_1.wav",
-      "built_in": true
-    },
-    "5f2cdb779bd2": {
-      "path": "samples/Simulacrum Sounds/1 Shots/Synths/SCI Prophet-5/FX/FX_PROPH5_2.wav",
-      "built_in": true
-    },
-    "7c85c8982fa0": {
-      "path": "samples/Simulacrum Sounds/1 Shots/Synths/SCI Prophet-5/FX/FX_PROPH5_3.wav",
-      "built_in": true
-    },
-    "e8723104d635": {
-      "path": "samples/Simulacrum Sounds/1 Shots/Synths/SCI Prophet-5/FX/FX_PROPH5_4.wav",
-      "built_in": true
-    },
-    "015d957f74a3": {
-      "path": "samples/Simulacrum Sounds/1 Shots/Synths/SCI Prophet-5/FX/FX_PROPH5_5.wav",
-      "built_in": true
-    },
-    "79c71f6aacbc": {
-      "path": "samples/Simulacrum Sounds/1 Shots/Synths/SCI Prophet-5/Keys/KEY_PROPH5_1_C4.wav",
-      "built_in": true
-    },
-    "1a2d72a23a23": {
-      "path": "samples/Simulacrum Sounds/1 Shots/Synths/SCI Prophet-5/Keys/LED_PROPH5_1_C5.wav",
-      "built_in": true
-    },
-    "900b96fcd744": {
-      "path": "samples/Simulacrum Sounds/1 Shots/Synths/SCI Prophet-5/Keys/LED_PROPH5_2_C4.wav",
-      "built_in": true
-    },
-    "e82d62cdb5aa": {
-      "path": "samples/Simulacrum Sounds/1 Shots/Synths/SCI Prophet-5/Keys/PLK_PROPH5_1_C5.wav",
-      "built_in": true
-    },
-    "59072c4bbce3": {
-      "path": "samples/Simulacrum Sounds/1 Shots/Synths/SCI Prophet-5/Keys/PLK_PROPH5_2_C4.wav",
-      "built_in": true
-    },
-    "4ca5bab358f6": {
-      "path": "samples/Simulacrum Sounds/1 Shots/Synths/SCI Prophet-5/Keys/PLK_PROPH5_3_C3.wav",
-      "built_in": true
-    },
-    "bb7665fb0ac7": {
-      "path": "samples/Simulacrum Sounds/1 Shots/Synths/SCI Prophet-5/Keys/PLK_PROPH5_4_C4.wav",
-      "built_in": true
-    },
-    "ee59df0e3451": {
-      "path": "samples/Simulacrum Sounds/1 Shots/Synths/SCI Prophet-5/Keys/PLK_PROPH5_6_C4.wav",
-      "built_in": true
-    },
-    "59e921c4af1f": {
-      "path": "samples/Simulacrum Sounds/1 Shots/Synths/SCI Prophet-5/Keys/PLK_PROPH5_7_C3.wav",
-      "built_in": true
-    },
-    "d170f469a6ef": {
-      "path": "samples/Simulacrum Sounds/1 Shots/Synths/SCI Prophet-5/Pads/PAD_PROPH5_1_C2.wav",
-      "built_in": true
-    },
-    "8e8a627dccd5": {
-      "path": "samples/Simulacrum Sounds/1 Shots/Synths/SCI Prophet-5/Pads/PAD_PROPH5_2_C2.wav",
-      "built_in": true
-    },
-    "a08a22b3e17a": {
-      "path": "samples/Simulacrum Sounds/1 Shots/Synths/SCI Prophet-5/Pads/PAD_PROPH5_3_C2.wav",
-      "built_in": true
-    },
-    "a658548a8e0a": {
-      "path": "samples/Simulacrum Sounds/1 Shots/Synths/SCI Prophet-5/Pads/PAD_PROPH5_4_C3.wav",
-      "built_in": true
-    },
-    "0ed2608940d2": {
-      "path": "samples/Simulacrum Sounds/1 Shots/Synths/SCI Prophet-5/Pads/PAD_PROPH5_5_C2.wav",
-      "built_in": true
-    },
-    "818c807b95c6": {
-      "path": "samples/Simulacrum Sounds/1 Shots/Synths/SCI Prophet-5/Pads/PAD_PROPH5_6_C2.wav",
-      "built_in": true
-    },
-    "8c88a6cf6a3c": {
-      "path": "samples/Simulacrum Sounds/1 Shots/Synths/SCI Prophet-5/Pads/PAD_PROPH5_7_C2.wav",
-      "built_in": true
-    },
-    "6e7de0a682e7": {
-      "path": "samples/Simulacrum Sounds/1 Shots/Synths/SCI Prophet-5/Pads/PAD_PROPH5_8_C2.wav",
-      "built_in": true
-    },
-    "6285c5b9786b": {
-      "path": "samples/Simulacrum Sounds/1 Shots/Synths/SCI Prophet-5/Pads/PAD_PROPH5_9_C3.wav",
-      "built_in": true
-    },
-    "f13f0396f905": {
-      "path": "samples/Simulacrum Sounds/1 Shots/Synths/SCI Prophet-5/Pads/STR_PROPH5_1_C3.wav",
-      "built_in": true
-    },
-    "c069705d6574": {
-      "path": "samples/Simulacrum Sounds/1 Shots/Synths/SCI Prophet-5/Pads/STR_PROPH5_2_C2.wav",
-      "built_in": true
-    },
-    "6e2988025bae": {
-      "path": "samples/Simulacrum Sounds/1 Shots/Synths/Yamaha CS40M/Bass/BAS_CS40M_1_F1.wav",
-      "built_in": true
-    },
-    "e70400c60861": {
-      "path": "samples/Simulacrum Sounds/1 Shots/Synths/Yamaha CS40M/Bass/BAS_CS40M_2_F2.wav",
-      "built_in": true
-    },
-    "a2211a142441": {
-      "path": "samples/Simulacrum Sounds/1 Shots/Synths/Yamaha CS40M/Bass/BAS_CS40M_3_F1.wav",
-      "built_in": true
-    },
-    "3da1e8c42067": {
-      "path": "samples/Simulacrum Sounds/1 Shots/Synths/Yamaha CS40M/Bass/BAS_CS40M_4_F1.wav",
-      "built_in": true
-    },
-    "de2bf052d934": {
-      "path": "samples/Simulacrum Sounds/1 Shots/Synths/Yamaha CS40M/Bass/BAS_CS40M_5_F2.wav",
-      "built_in": true
-    },
-    "35cc7c884dbd": {
-      "path": "samples/Simulacrum Sounds/1 Shots/Synths/Yamaha CS40M/Bass/BAS_CS40M_6_F2.wav",
-      "built_in": true
-    },
-    "6d9c41f2b3da": {
-      "path": "samples/Simulacrum Sounds/1 Shots/Synths/Yamaha CS40M/FX/FX_CS40M_1.wav",
-      "built_in": true
-    },
-    "3e3932975262": {
-      "path": "samples/Simulacrum Sounds/1 Shots/Synths/Yamaha CS40M/FX/FX_CS40M_2.wav",
-      "built_in": true
-    },
-    "e084329e0215": {
-      "path": "samples/Simulacrum Sounds/1 Shots/Synths/Yamaha CS40M/FX/FX_CS40M_3.wav",
-      "built_in": true
-    },
-    "1296cf62f1d8": {
-      "path": "samples/Simulacrum Sounds/1 Shots/Synths/Yamaha CS40M/FX/FX_CS40M_4_F.wav",
-      "built_in": true
-    },
-    "3616092e3029": {
-      "path": "samples/Simulacrum Sounds/1 Shots/Synths/Yamaha CS40M/Leads and Keys/PLK_CS40M_1_C6.wav",
-      "built_in": true
-    },
-    "c24493219f25": {
-      "path": "samples/Simulacrum Sounds/1 Shots/Synths/Yamaha CS40M/Leads and Keys/PLK_CS40M_2_C4.wav",
-      "built_in": true
-    },
-    "390c8c341481": {
-      "path": "samples/Simulacrum Sounds/1 Shots/Synths/Yamaha CS40M/Pads/PAD_CS40M_1_C4.wav",
-      "built_in": true
-    },
-    "08d0b53660c2": {
-      "path": "samples/Simulacrum Sounds/1 Shots/Synths/Yamaha CS40M/Pads/PAD_CS40M_2_C4.wav",
-      "built_in": true
-    },
-    "e354819dfa6f": {
-      "path": "samples/Simulacrum Sounds/1 Shots/Synths/Yamaha TX7_TX81Z/Bass/BAS_81Z_1_F1.wav",
-      "built_in": true
-    },
-    "d7606ecbc17d": {
-      "path": "samples/Simulacrum Sounds/1 Shots/Synths/Yamaha TX7_TX81Z/Bass/BAS_81Z_2_F1.wav",
-      "built_in": true
-    },
-    "2688ecbc42bf": {
-      "path": "samples/Simulacrum Sounds/1 Shots/Synths/Yamaha TX7_TX81Z/Bass/BAS_81Z_3_F1.wav",
-      "built_in": true
-    },
-    "a80bd1f3eec9": {
-      "path": "samples/Simulacrum Sounds/1 Shots/Synths/Yamaha TX7_TX81Z/Bass/BAS_81Z_4_F1.wav",
-      "built_in": true
-    },
-    "315ae8beb631": {
-      "path": "samples/Simulacrum Sounds/1 Shots/Synths/Yamaha TX7_TX81Z/Bass/BAS_81Z_5_F1.wav",
-      "built_in": true
-    },
-    "60f1937f380c": {
-      "path": "samples/Simulacrum Sounds/1 Shots/Synths/Yamaha TX7_TX81Z/Bass/BAS_81Z_6_F1.wav",
-      "built_in": true
-    },
-    "0dc6f03e37b1": {
-      "path": "samples/Simulacrum Sounds/1 Shots/Synths/Yamaha TX7_TX81Z/Bass/BAS_81Z_7_F1.wav",
-      "built_in": true
-    },
-    "3068066b1eb9": {
-      "path": "samples/Simulacrum Sounds/1 Shots/Synths/Yamaha TX7_TX81Z/Bass/BAS_81Z_8_F1.wav",
-      "built_in": true
-    },
-    "7cfbd4ed5c25": {
-      "path": "samples/Simulacrum Sounds/1 Shots/Synths/Yamaha TX7_TX81Z/Bass/BAS_81Z_9_F1.wav",
-      "built_in": true
-    },
-    "14ee56d163d6": {
-      "path": "samples/Simulacrum Sounds/1 Shots/Synths/Yamaha TX7_TX81Z/Bass/BAS_TX7_1_F1.wav",
-      "built_in": true
-    },
-    "0984230a73b3": {
-      "path": "samples/Simulacrum Sounds/1 Shots/Synths/Yamaha TX7_TX81Z/Bass/BAS_TX7_2_F1.wav",
-      "built_in": true
-    },
-    "8e72789b969e": {
-      "path": "samples/Simulacrum Sounds/1 Shots/Synths/Yamaha TX7_TX81Z/Drums/HAT_81Z_1.wav",
-      "built_in": true
-    },
-    "381cc5797df9": {
-      "path": "samples/Simulacrum Sounds/1 Shots/Synths/Yamaha TX7_TX81Z/Drums/HAT_81Z_2.wav",
-      "built_in": true
-    },
-    "3a47d8e20807": {
-      "path": "samples/Simulacrum Sounds/1 Shots/Synths/Yamaha TX7_TX81Z/Drums/KCK_81Z_1.wav",
-      "built_in": true
-    },
-    "fbcd9e4ef5b5": {
-      "path": "samples/Simulacrum Sounds/1 Shots/Synths/Yamaha TX7_TX81Z/Drums/KCK_81Z_2.wav",
-      "built_in": true
-    },
-    "d12a38e19a6f": {
-      "path": "samples/Simulacrum Sounds/1 Shots/Synths/Yamaha TX7_TX81Z/Drums/KCK_81Z_3.wav",
-      "built_in": true
-    },
-    "5e22db46c21a": {
-      "path": "samples/Simulacrum Sounds/1 Shots/Synths/Yamaha TX7_TX81Z/Drums/KCK_81Z_4.wav",
-      "built_in": true
-    },
-    "0634cca4429e": {
-      "path": "samples/Simulacrum Sounds/1 Shots/Synths/Yamaha TX7_TX81Z/Drums/KCK_81Z_5.wav",
-      "built_in": true
-    },
-    "0ea1439c2808": {
-      "path": "samples/Simulacrum Sounds/1 Shots/Synths/Yamaha TX7_TX81Z/Drums/KCK_81Z_6.wav",
-      "built_in": true
-    },
-    "c4221b357fe8": {
-      "path": "samples/Simulacrum Sounds/1 Shots/Synths/Yamaha TX7_TX81Z/Drums/KCK_81Z_7.wav",
-      "built_in": true
-    },
-    "ec0df7e49ae1": {
-      "path": "samples/Simulacrum Sounds/1 Shots/Synths/Yamaha TX7_TX81Z/Drums/PRC_81Z_1.wav",
-      "built_in": true
-    },
-    "78402125fe18": {
-      "path": "samples/Simulacrum Sounds/1 Shots/Synths/Yamaha TX7_TX81Z/Drums/PRC_TX7_1.wav",
-      "built_in": true
-    },
-    "6fad0ab3c126": {
-      "path": "samples/Simulacrum Sounds/1 Shots/Synths/Yamaha TX7_TX81Z/Drums/PRC_TX7_2.wav",
-      "built_in": true
-    },
-    "d5ae11ef26d9": {
-      "path": "samples/Simulacrum Sounds/1 Shots/Synths/Yamaha TX7_TX81Z/Drums/PRC_TX7_3.wav",
-      "built_in": true
-    },
-    "41109f5a32c5": {
-      "path": "samples/Simulacrum Sounds/1 Shots/Synths/Yamaha TX7_TX81Z/Drums/PRC_TX7_4.wav",
-      "built_in": true
-    },
-    "93876c9e07ec": {
-      "path": "samples/Simulacrum Sounds/1 Shots/Synths/Yamaha TX7_TX81Z/Drums/SNR_TX7_1.wav",
-      "built_in": true
-    },
-    "fba2f8a18c1a": {
-      "path": "samples/Simulacrum Sounds/1 Shots/Synths/Yamaha TX7_TX81Z/Drums/SNR_TX7_2.wav",
-      "built_in": true
-    },
-    "d13939f7eb52": {
-      "path": "samples/Simulacrum Sounds/1 Shots/Synths/Yamaha TX7_TX81Z/Drums/TOM_TX7_1.wav",
-      "built_in": true
-    },
-    "b4a2a914357b": {
-      "path": "samples/Simulacrum Sounds/1 Shots/Synths/Yamaha TX7_TX81Z/Drums/TOM_TX7_2.wav",
-      "built_in": true
-    },
-    "04a478d393c2": {
-      "path": "samples/Simulacrum Sounds/1 Shots/Synths/Yamaha TX7_TX81Z/Drums/TOM_TX7_3.wav",
-      "built_in": true
-    },
-    "9fca5ae555b8": {
-      "path": "samples/Simulacrum Sounds/1 Shots/Synths/Yamaha TX7_TX81Z/Keys/BEL_TX7_1_C6.wav",
-      "built_in": true
-    },
-    "adc3bdbae954": {
-      "path": "samples/Simulacrum Sounds/1 Shots/Synths/Yamaha TX7_TX81Z/Keys/LED_TX7_1_C4.wav",
-      "built_in": true
-    },
-    "915ac58ff34e": {
-      "path": "samples/Simulacrum Sounds/1 Shots/Synths/Yamaha TX7_TX81Z/Keys/LED_TX7_2_C4.wav",
-      "built_in": true
-    },
-    "45de1e14d8d5": {
-      "path": "samples/Simulacrum Sounds/1 Shots/Synths/Yamaha TX7_TX81Z/Keys/LED_TX7_3_C5.wav",
-      "built_in": true
-    },
-    "7720ce6ac394": {
-      "path": "samples/Simulacrum Sounds/1 Shots/Synths/Yamaha TX7_TX81Z/Keys/LED_TX7_5_C4.wav",
-      "built_in": true
-    },
-    "e724d06325d6": {
-      "path": "samples/Simulacrum Sounds/1 Shots/Synths/Yamaha TX7_TX81Z/Keys/PLK_81Z_1_C4.wav",
-      "built_in": true
-    },
-    "e91d24dc26f3": {
-      "path": "samples/Simulacrum Sounds/1 Shots/Synths/Yamaha TX7_TX81Z/Keys/PLK_81Z_2_C5.wav",
-      "built_in": true
-    },
-    "8ec1a9934d99": {
-      "path": "samples/Simulacrum Sounds/1 Shots/Synths/Yamaha TX7_TX81Z/Keys/PNO_TX7_1_C5.wav",
-      "built_in": true
-    },
-    "2a952b8bc222": {
-      "path": "samples/Simulacrum Sounds/1 Shots/Synths/Yamaha TX7_TX81Z/Pads/STR_81Z_1_C1.wav",
-      "built_in": true
-    },
-    "9b332ef3d02d": {
-      "path": "samples/Simulacrum Sounds/1 Shots/Synths/Yamaha TX7_TX81Z/Pads/STR_81Z_2_C3.wav",
-      "built_in": true
-    },
-    "55f3466a66fd": {
-      "path": "samples/Simulacrum Sounds/1 Shots/Synths/Yamaha TX7_TX81Z/Pads/STR_TX7_1_C2.wav",
-      "built_in": true
-    },
-    "447914ff9b59": {
-      "path": "samples/Simulacrum Sounds/1 Shots/Synths/Yamaha TX7_TX81Z/Pads/STR_TX7_2_C4.wav",
-      "built_in": true
-    },
-    "5d4b4d34ca3a": {
-      "path": "samples/Simulacrum Sounds/1 Shots/Synths/Yamaha TX7_TX81Z/Pads/STR_TX7_3_C5.wav",
-      "built_in": true
-    },
-    "31ffbb89a63f": {
-      "path": "samples/Simulacrum Sounds/1 Shots/Synths/Yamaha TX7_TX81Z/Pads/STR_TX7_4_C2.wav",
-      "built_in": true
-    },
-    "53a34c4d9ac2": {
-      "path": "samples/Simulacrum Sounds/1 Shots/Synths/Yamaha TX7_TX81Z/Tuned Perc/TUN_81Z_1_C4.wav",
-      "built_in": true
-    },
-    "46927c9e76d3": {
-      "path": "samples/Simulacrum Sounds/1 Shots/Synths/Yamaha TX7_TX81Z/Tuned Perc/TUN_TX7_1_C5.wav",
-      "built_in": true
-    },
-    "feb38e2234a9": {
-      "path": "samples/Simulacrum Sounds/1 Shots/Synths/Yamaha TX7_TX81Z/Tuned Perc/TUN_TX7_2_C2.wav",
-      "built_in": true
-    },
-    "4a70c129ef5e": {
-      "path": "samples/Simulacrum Sounds/1 Shots/Synths/Yamaha TX7_TX81Z/Tuned Perc/TUN_TX7_2_C4.wav",
-      "built_in": true
-    },
-    "c551c10120a3": {
-      "path": "samples/Simulacrum Sounds/1 Shots/Synths/Yamaha TX7_TX81Z/Tuned Perc/TUN_TX7_3_C3.wav",
-      "built_in": true
-    },
-    "1a6b1b616c9d": {
-      "path": "samples/Simulacrum Sounds/1 Shots/Synths/Yamaha TX7_TX81Z/Tuned Perc/TUN_TX7_4_C3.wav",
-      "built_in": true
-    },
-    "f800a6013f78": {
-      "path": "samples/Simulacrum Sounds/Modular Synth Loops/110_MODU_10_C.wav",
-      "built_in": true
-    },
-    "f2713f1f5c3c": {
-      "path": "samples/Simulacrum Sounds/Modular Synth Loops/110_MODU_1_C.wav",
-      "built_in": true
-    },
-    "70a6b9e9eb2a": {
-      "path": "samples/Simulacrum Sounds/Modular Synth Loops/110_MODU_2_C.wav",
-      "built_in": true
-    },
-    "b50899a872a1": {
-      "path": "samples/Simulacrum Sounds/Modular Synth Loops/110_MODU_3_C.wav",
-      "built_in": true
-    },
-    "dedc1b77edd4": {
-      "path": "samples/Simulacrum Sounds/Modular Synth Loops/110_MODU_4_C.wav",
-      "built_in": true
-    },
-    "b7d71a824521": {
-      "path": "samples/Simulacrum Sounds/Modular Synth Loops/110_MODU_5_C.wav",
-      "built_in": true
-    },
-    "72c79fe5ac72": {
-      "path": "samples/Simulacrum Sounds/Modular Synth Loops/110_MODU_6_C.wav",
-      "built_in": true
-    },
-    "043b6a2cfdaa": {
-      "path": "samples/Simulacrum Sounds/Modular Synth Loops/110_MODU_7_C.wav",
-      "built_in": true
-    },
-    "82980506a86c": {
-      "path": "samples/Simulacrum Sounds/Modular Synth Loops/110_MODU_8_C.wav",
-      "built_in": true
-    },
-    "de73973ba8cc": {
-      "path": "samples/Simulacrum Sounds/Modular Synth Loops/110_MODU_9_C.wav",
-      "built_in": true
-    },
-    "633474735450": {
-      "path": "samples/Simulacrum Sounds/Modular Synth Loops/120_MODGUIT_1_E.wav",
-      "built_in": true
-    },
-    "8c644e7051c2": {
-      "path": "samples/Simulacrum Sounds/Modular Synth Loops/120_MODGUIT_2_E.wav",
-      "built_in": true
-    },
-    "386029111afb": {
-      "path": "samples/Simulacrum Sounds/Modular Synth Loops/120_MODGUIT_3_E.wav",
-      "built_in": true
-    },
-    "1167393f5a73": {
-      "path": "samples/Simulacrum Sounds/Modular Synth Loops/120_MODGUIT_4_E.wav",
-      "built_in": true
-    },
-    "12fba5d324f2": {
-      "path": "samples/Simulacrum Sounds/Modular Synth Loops/120_MODGUIT_5_E.wav",
-      "built_in": true
-    },
-    "0f75ffdbebc6": {
-      "path": "samples/Simulacrum Sounds/Modular Synth Loops/120_MODURM_1.wav",
-      "built_in": true
-    },
-    "b80c09c226d2": {
-      "path": "samples/Simulacrum Sounds/Modular Synth Loops/120_MODURM_2.wav",
-      "built_in": true
-    },
-    "770ea6063a74": {
-      "path": "samples/Simulacrum Sounds/Modular Synth Loops/120_MODURM_3.wav",
-      "built_in": true
-    },
-    "d44c4212201a": {
-      "path": "samples/Simulacrum Sounds/Modular Synth Loops/120_MODU_1_C.wav",
-      "built_in": true
-    },
-    "3e220407d298": {
-      "path": "samples/Simulacrum Sounds/Modular Synth Loops/120_MODU_2_C.wav",
-      "built_in": true
-    },
-    "e0b959c522c0": {
-      "path": "samples/Simulacrum Sounds/Modular Synth Loops/130_MODUORG_1_C.wav",
-      "built_in": true
-    },
-    "71e18b258481": {
-      "path": "samples/Simulacrum Sounds/Modular Synth Loops/130_MODUORG_2_C.wav",
-      "built_in": true
-    },
-    "5095f31e74d7": {
-      "path": "samples/Simulacrum Sounds/Modular Synth Loops/130_MODUORG_3_C.wav",
-      "built_in": true
-    },
-    "41bdb705d93f": {
-      "path": "samples/Simulacrum Sounds/Modular Synth Loops/130_MODUORG_4_C.wav",
-      "built_in": true
-    },
-    "9ba02817cefe": {
-      "path": "samples/Simulacrum Sounds/Modular Synth Loops/130_MODU_1_C.wav",
-      "built_in": true
-    },
-    "8b9ce81e14dd": {
-      "path": "samples/Simulacrum Sounds/Modular Synth Loops/130_MODU_2_C.wav",
-      "built_in": true
-    },
-    "ec53471566d7": {
-      "path": "samples/Simulacrum Sounds/Modular Synth Loops/130_MODU_3_C.wav",
-      "built_in": true
-    },
-    "1cfd8f2133fa": {
-      "path": "samples/Simulacrum Sounds/Modular Synth Loops/130_MODU_4_C.wav",
-      "built_in": true
-    },
-    "6d7e97671e0b": {
-      "path": "samples/Simulacrum Sounds/Modular Synth Loops/130_MODU_5_Cm.wav",
-      "built_in": true
-    },
-    "67468d5d6669": {
-      "path": "samples/Simulacrum Sounds/Modular Synth Loops/130_MODU_6_Cm.wav",
-=======
+    "adf729ed6de6": {
+      "path": "samples/drums/Kick/Kick 1.wav",
+      "built_in": true
+    },
+    "1ed0605aef68": {
+      "path": "samples/drums/Kick/Kick 2.wav",
+      "built_in": true
+    },
+    "26dda5340a69": {
+      "path": "samples/drums/Kick/Kick 3.wav",
+      "built_in": true
+    },
+    "9f8efe160c11": {
+      "path": "samples/drums/Kick/Kick 4.wav",
+      "built_in": true
+    },
+    "eefe32928bf9": {
+      "path": "samples/drums/Kick/Kick 5.wav",
+      "built_in": true
+    },
+    "fbd6e574b3c7": {
+      "path": "samples/drums/Kick/Kick 6.wav",
+      "built_in": true
+    },
+    "7db254aa2a8a": {
+      "path": "samples/drums/Kick/Kick Ghost.wav",
+      "built_in": true
+    },
+    "b39e9ad93c63": {
+      "path": "samples/drums/Plates/China/China 1.wav",
+      "built_in": true
+    },
+    "64cc0e989258": {
+      "path": "samples/drums/Plates/China/China 2.wav",
+      "built_in": true
+    },
+    "008305cda93e": {
+      "path": "samples/drums/Plates/China/China 3.wav",
+      "built_in": true
+    },
+    "db43b35b8765": {
+      "path": "samples/drums/Plates/China/China 4.wav",
+      "built_in": true
+    },
+    "3fc868990b29": {
+      "path": "samples/drums/Plates/China/China Bell.wav",
+      "built_in": true
+    },
+    "3ec39880de87": {
+      "path": "samples/drums/Plates/China/China Mute 1.wav",
+      "built_in": true
+    },
+    "3724519f4675": {
+      "path": "samples/drums/Plates/China/China Mute 2.wav",
+      "built_in": true
+    },
+    "a67ebaa64fe9": {
+      "path": "samples/drums/Plates/China/China Mute 3.wav",
+      "built_in": true
+    },
+    "6b2528f2ff14": {
+      "path": "samples/drums/Plates/Crash/Crash A 1.wav",
+      "built_in": true
+    },
+    "259bb8002bca": {
+      "path": "samples/drums/Plates/Crash/Crash A 2.wav",
+      "built_in": true
+    },
+    "82d18714d25a": {
+      "path": "samples/drums/Plates/Crash/Crash A 3.wav",
+      "built_in": true
+    },
+    "65319028da63": {
+      "path": "samples/drums/Plates/Crash/Crash A 4.wav",
+      "built_in": true
+    },
+    "57d2634e47e1": {
+      "path": "samples/drums/Plates/Crash/Crash A 5.wav",
+      "built_in": true
+    },
+    "6444a2769cd9": {
+      "path": "samples/drums/Plates/Crash/Crash A Bell.wav",
+      "built_in": true
+    },
+    "57febbcf5f77": {
+      "path": "samples/drums/Plates/Crash/Crash A Mute.wav",
+      "built_in": true
+    },
+    "c818fc7a16f1": {
+      "path": "samples/drums/Plates/Crash/Crash B 1.wav",
+      "built_in": true
+    },
+    "f9ec8692ccd0": {
+      "path": "samples/drums/Plates/Crash/Crash B 2.wav",
+      "built_in": true
+    },
+    "0379097a5836": {
+      "path": "samples/drums/Plates/Crash/Crash B 3.wav",
+      "built_in": true
+    },
+    "9435748880e1": {
+      "path": "samples/drums/Plates/Crash/Crash B Mute.wav",
+      "built_in": true
+    },
+    "886236337f90": {
+      "path": "samples/drums/Plates/Crash/Crash C 1.wav",
+      "built_in": true
+    },
+    "0c985d7bf1e5": {
+      "path": "samples/drums/Plates/Crash/Crash C 2.wav",
+      "built_in": true
+    },
+    "ae68106aba1c": {
+      "path": "samples/drums/Plates/Crash/Crash C 3.wav",
+      "built_in": true
+    },
+    "63c5a820c78e": {
+      "path": "samples/drums/Plates/Crash/Crash C 4.wav",
+      "built_in": true
+    },
+    "c343f366359a": {
+      "path": "samples/drums/Plates/Crash/Crash C Mute.wav",
+      "built_in": true
+    },
+    "a6fce3a8e1b6": {
+      "path": "samples/drums/Plates/Hi Hat/Hi Hat 1.wav",
+      "built_in": true
+    },
+    "971c261bcc0c": {
+      "path": "samples/drums/Plates/Hi Hat/Hi Hat 10.wav",
+      "built_in": true
+    },
+    "65be2a6e4a9f": {
+      "path": "samples/drums/Plates/Hi Hat/Hi Hat 11.wav",
+      "built_in": true
+    },
+    "21d01cb6fa1a": {
+      "path": "samples/drums/Plates/Hi Hat/Hi Hat 12.wav",
+      "built_in": true
+    },
+    "dfb07fd7af72": {
+      "path": "samples/drums/Plates/Hi Hat/Hi Hat 13.wav",
+      "built_in": true
+    },
+    "893e74ee6a30": {
+      "path": "samples/drums/Plates/Hi Hat/Hi Hat 14.wav",
+      "built_in": true
+    },
+    "f5512b8e0001": {
+      "path": "samples/drums/Plates/Hi Hat/Hi Hat 15.wav",
+      "built_in": true
+    },
+    "bbbb6771ef24": {
+      "path": "samples/drums/Plates/Hi Hat/Hi Hat 2.wav",
+      "built_in": true
+    },
+    "9ed9494b1cd4": {
+      "path": "samples/drums/Plates/Hi Hat/Hi Hat 3.wav",
+      "built_in": true
+    },
+    "864c2254f211": {
+      "path": "samples/drums/Plates/Hi Hat/Hi Hat 4.wav",
+      "built_in": true
+    },
+    "e873ee9f3eab": {
+      "path": "samples/drums/Plates/Hi Hat/Hi Hat 5.wav",
+      "built_in": true
+    },
+    "d8dc2680ec66": {
+      "path": "samples/drums/Plates/Hi Hat/Hi Hat 6.wav",
+      "built_in": true
+    },
+    "66e7951ef0d8": {
+      "path": "samples/drums/Plates/Hi Hat/Hi Hat 7.wav",
+      "built_in": true
+    },
+    "8653dcd291dc": {
+      "path": "samples/drums/Plates/Hi Hat/Hi Hat 8.wav",
+      "built_in": true
+    },
+    "a5d1fc6f913f": {
+      "path": "samples/drums/Plates/Hi Hat/Hi Hat 9.wav",
+      "built_in": true
+    },
+    "0fe7e1b0e9f8": {
+      "path": "samples/drums/Plates/Hi Hat/Hi Hat Bell 1.wav",
+      "built_in": true
+    },
+    "fd1e3827e955": {
+      "path": "samples/drums/Plates/Hi Hat/Hi Hat Bell 2.wav",
+      "built_in": true
+    },
+    "b52528ca6281": {
+      "path": "samples/drums/Plates/Hi Hat/Hi Hat Flam.wav",
+      "built_in": true
+    },
+    "6477f491b886": {
+      "path": "samples/drums/Plates/Hi Hat/Hi Hat Open 1.wav",
+      "built_in": true
+    },
+    "2da026dbf5e2": {
+      "path": "samples/drums/Plates/Hi Hat/Hi Hat Open 2.wav",
+      "built_in": true
+    },
+    "91368b1661fa": {
+      "path": "samples/drums/Plates/Hi Hat/Hi Hat Open 3.wav",
+      "built_in": true
+    },
+    "c54d82ac9b64": {
+      "path": "samples/drums/Plates/Hi Hat/Hi Hat Open 4.wav",
+      "built_in": true
+    },
+    "bff0cad235b7": {
+      "path": "samples/drums/Plates/Hi Hat/Hi Hat Open 5.wav",
+      "built_in": true
+    },
+    "f654c5bf0c35": {
+      "path": "samples/drums/Plates/Hi Hat/Hi Hat Open Close 1.wav",
+      "built_in": true
+    },
+    "16b1a6b2a62a": {
+      "path": "samples/drums/Plates/Hi Hat/Hi Hat Open Close 2.wav",
+      "built_in": true
+    },
+    "1c9bb672b24d": {
+      "path": "samples/drums/Plates/Hi Hat/Hi Hat Open Close 3.wav",
+      "built_in": true
+    },
+    "d808fe1b1be2": {
+      "path": "samples/drums/Plates/Hi Hat/Hi Hat Open Close 4.wav",
+      "built_in": true
+    },
+    "01a01d68d313": {
+      "path": "samples/drums/Plates/Hi Hat/Hi Hat Open Close 5.wav",
+      "built_in": true
+    },
+    "dc8267fb56cd": {
+      "path": "samples/drums/Plates/Hi Hat/Hi Hat Open Close 6.wav",
+      "built_in": true
+    },
+    "ed0d7abb3115": {
+      "path": "samples/drums/Plates/Hi Hat/Hi Hat Open Close 7.wav",
+      "built_in": true
+    },
+    "0025a5310dda": {
+      "path": "samples/drums/Plates/Ride Cymbal/Ride Cymbal 1.wav",
+      "built_in": true
+    },
+    "e4a2415101ba": {
+      "path": "samples/drums/Plates/Ride Cymbal/Ride Cymbal 2.wav",
+      "built_in": true
+    },
+    "45928200bc6a": {
+      "path": "samples/drums/Plates/Ride Cymbal/Ride Cymbal 3.wav",
+      "built_in": true
+    },
+    "a23f4fd08df9": {
+      "path": "samples/drums/Plates/Ride Cymbal/Ride Cymbal 4.wav",
+      "built_in": true
+    },
+    "e0006e219b45": {
+      "path": "samples/drums/Plates/Ride Cymbal/Ride Cymbal 5.wav",
+      "built_in": true
+    },
+    "142f20683d5f": {
+      "path": "samples/drums/Plates/Ride Cymbal/Ride Cymbal Bell 1.wav",
+      "built_in": true
+    },
+    "472370307e02": {
+      "path": "samples/drums/Plates/Ride Cymbal/Ride Cymbal Bell 2.wav",
+      "built_in": true
+    },
+    "913ba417be05": {
+      "path": "samples/drums/Plates/Ride Cymbal/Ride Cymbal Bell Mute.wav",
+      "built_in": true
+    },
+    "6adf2592e30c": {
+      "path": "samples/drums/Plates/Splash/Splash 1.wav",
+      "built_in": true
+    },
+    "324accad909e": {
+      "path": "samples/drums/Plates/Splash/Splash 2.wav",
+      "built_in": true
+    },
+    "1cd750884411": {
+      "path": "samples/drums/Plates/Splash/Splash Mute 1.wav",
+      "built_in": true
+    },
+    "0bff1fb5789d": {
+      "path": "samples/drums/Plates/Splash/Splash Mute 2.wav",
+      "built_in": true
+    },
     "44cb2c912d58": {
       "path": "samples/drums/Snare/Snare 1.wav",
       "built_in": true
     },
+    "d0f4c80fc4bf": {
+      "path": "samples/drums/Snare/Snare 10.wav",
+      "built_in": true
+    },
+    "ba7b1d11821a": {
+      "path": "samples/drums/Snare/Snare 11.wav",
+      "built_in": true
+    },
+    "f8a6db159980": {
+      "path": "samples/drums/Snare/Snare 2.wav",
+      "built_in": true
+    },
     "e41cd58b12dc": {
       "path": "samples/drums/Snare/Snare 3.wav",
       "built_in": true
     },
-    "f8a6db159980": {
-      "path": "samples/drums/Snare/Snare 2.wav",
+    "a02b483d5821": {
+      "path": "samples/drums/Snare/Snare 4.wav",
+      "built_in": true
+    },
+    "d02a25a5ece5": {
+      "path": "samples/drums/Snare/Snare 5.wav",
       "built_in": true
     },
     "06a784b4e050": {
       "path": "samples/drums/Snare/Snare 6.wav",
       "built_in": true
     },
-    "d0f4c80fc4bf": {
-      "path": "samples/drums/Snare/Snare 10.wav",
-      "built_in": true
-    },
-    "ba7b1d11821a": {
-      "path": "samples/drums/Snare/Snare 11.wav",
-      "built_in": true
-    },
     "567d0d241196": {
       "path": "samples/drums/Snare/Snare 7.wav",
       "built_in": true
     },
-    "d02a25a5ece5": {
-      "path": "samples/drums/Snare/Snare 5.wav",
-      "built_in": true
-    },
-    "a02b483d5821": {
-      "path": "samples/drums/Snare/Snare 4.wav",
+    "0ba280da39c4": {
+      "path": "samples/drums/Snare/Snare 8.wav",
+      "built_in": true
+    },
+    "d13fe5fbab0f": {
+      "path": "samples/drums/Snare/Snare 9.wav",
+      "built_in": true
+    },
+    "b19ca9113602": {
+      "path": "samples/drums/Snare/Snare Flam 1.wav",
+      "built_in": true
+    },
+    "e14b75a8d2a9": {
+      "path": "samples/drums/Snare/Snare Flam 2.wav",
+      "built_in": true
+    },
+    "d6aec31f5117": {
+      "path": "samples/drums/Snare/Snare Off 1.wav",
+      "built_in": true
+    },
+    "8ca63fc4836e": {
+      "path": "samples/drums/Snare/Snare Off 2.wav",
+      "built_in": true
+    },
+    "2a6bbbc71882": {
+      "path": "samples/drums/Snare/Snare Off 3.wav",
       "built_in": true
     },
     "3eae9c764fc5": {
       "path": "samples/drums/Snare/Snare Off 4.wav",
       "built_in": true
     },
-    "d13fe5fbab0f": {
-      "path": "samples/drums/Snare/Snare 9.wav",
-      "built_in": true
-    },
-    "b19ca9113602": {
-      "path": "samples/drums/Snare/Snare Flam 1.wav",
-      "built_in": true
-    },
-    "0ba280da39c4": {
-      "path": "samples/drums/Snare/Snare 8.wav",
-      "built_in": true
-    },
     "b45ee6a142f2": {
       "path": "samples/drums/Snare/Snare Off 5.wav",
       "built_in": true
     },
+    "2a3ee8488c33": {
+      "path": "samples/drums/Snare/Snare Off 6.wav",
+      "built_in": true
+    },
     "20c8ea14f4bf": {
       "path": "samples/drums/Snare/Snare Off 7.wav",
       "built_in": true
     },
-    "e14b75a8d2a9": {
-      "path": "samples/drums/Snare/Snare Flam 2.wav",
-      "built_in": true
-    },
-    "2a3ee8488c33": {
-      "path": "samples/drums/Snare/Snare Off 6.wav",
-      "built_in": true
-    },
-    "8ca63fc4836e": {
-      "path": "samples/drums/Snare/Snare Off 2.wav",
-      "built_in": true
-    },
-    "2a6bbbc71882": {
-      "path": "samples/drums/Snare/Snare Off 3.wav",
-      "built_in": true
-    },
-    "d6aec31f5117": {
-      "path": "samples/drums/Snare/Snare Off 1.wav",
+    "73b8f8514bc6": {
+      "path": "samples/drums/Toms/Tom Floor 1.wav",
+      "built_in": true
+    },
+    "c5a2aa508437": {
+      "path": "samples/drums/Toms/Tom Floor 2.wav",
+      "built_in": true
+    },
+    "64e184e3b7f1": {
+      "path": "samples/drums/Toms/Tom Floor 3.wav",
+      "built_in": true
+    },
+    "b520c409f153": {
+      "path": "samples/drums/Toms/Tom Floor 4.wav",
+      "built_in": true
+    },
+    "5992eeb36169": {
+      "path": "samples/drums/Toms/Tom Floor 5.wav",
+      "built_in": true
+    },
+    "3cf8ac832248": {
+      "path": "samples/drums/Toms/Tom Floor 6.wav",
+      "built_in": true
+    },
+    "ce1a3fb33ab4": {
+      "path": "samples/drums/Toms/Tom Floor Flam 1.wav",
+      "built_in": true
+    },
+    "c479813c160f": {
+      "path": "samples/drums/Toms/Tom Floor Flam 2.wav",
       "built_in": true
     },
     "faa47f71a84a": {
       "path": "samples/drums/Toms/Tom High 1.wav",
       "built_in": true
     },
+    "83ff1619d108": {
+      "path": "samples/drums/Toms/Tom High 2.wav",
+      "built_in": true
+    },
     "7665938a1fe1": {
       "path": "samples/drums/Toms/Tom High 3.wav",
       "built_in": true
     },
-    "83ff1619d108": {
-      "path": "samples/drums/Toms/Tom High 2.wav",
+    "5ba08d893764": {
+      "path": "samples/drums/Toms/Tom High 4.wav",
+      "built_in": true
+    },
+    "b7b5f564522d": {
+      "path": "samples/drums/Toms/Tom High 5.wav",
       "built_in": true
     },
     "455e33d4fd33": {
@@ -3311,414 +434,110 @@
       "path": "samples/drums/Toms/Tom High 7.wav",
       "built_in": true
     },
+    "d7ab73fe68e1": {
+      "path": "samples/drums/Toms/Tom High Flam.wav",
+      "built_in": true
+    },
+    "d3c3bf5bde1e": {
+      "path": "samples/drums/Toms/Tom Mid 1.wav",
+      "built_in": true
+    },
+    "58d0d90a850f": {
+      "path": "samples/drums/Toms/Tom Mid 2.wav",
+      "built_in": true
+    },
+    "18bf89177ed0": {
+      "path": "samples/drums/Toms/Tom Mid 3.wav",
+      "built_in": true
+    },
+    "bc8e277b4b3e": {
+      "path": "samples/drums/Toms/Tom Mid 4.wav",
+      "built_in": true
+    },
+    "48dfa9d9798d": {
+      "path": "samples/drums/Toms/Tom Mid 5.wav",
+      "built_in": true
+    },
+    "2a794e392215": {
+      "path": "samples/drums/Toms/Tom Mid 6.wav",
+      "built_in": true
+    },
+    "51da08c9377a": {
+      "path": "samples/drums/Toms/Tom Mid 7.wav",
+      "built_in": true
+    },
+    "2045c2f58065": {
+      "path": "samples/drums/Toms/Tom Mid 8.wav",
+      "built_in": true
+    },
     "ff7c2035e9fc": {
       "path": "samples/drums/Toms/Tom Mid Flam.wav",
       "built_in": true
     },
-    "b7b5f564522d": {
-      "path": "samples/drums/Toms/Tom High 5.wav",
-      "built_in": true
-    },
-    "5ba08d893764": {
-      "path": "samples/drums/Toms/Tom High 4.wav",
-      "built_in": true
-    },
-    "bc8e277b4b3e": {
-      "path": "samples/drums/Toms/Tom Mid 4.wav",
-      "built_in": true
-    },
-    "48dfa9d9798d": {
-      "path": "samples/drums/Toms/Tom Mid 5.wav",
-      "built_in": true
-    },
-    "51da08c9377a": {
-      "path": "samples/drums/Toms/Tom Mid 7.wav",
-      "built_in": true
-    },
-    "2a794e392215": {
-      "path": "samples/drums/Toms/Tom Mid 6.wav",
-      "built_in": true
-    },
-    "58d0d90a850f": {
-      "path": "samples/drums/Toms/Tom Mid 2.wav",
-      "built_in": true
-    },
-    "18bf89177ed0": {
-      "path": "samples/drums/Toms/Tom Mid 3.wav",
-      "built_in": true
-    },
-    "d3c3bf5bde1e": {
-      "path": "samples/drums/Toms/Tom Mid 1.wav",
-      "built_in": true
-    },
-    "3cf8ac832248": {
-      "path": "samples/drums/Toms/Tom Floor 6.wav",
-      "built_in": true
-    },
-    "5992eeb36169": {
-      "path": "samples/drums/Toms/Tom Floor 5.wav",
-      "built_in": true
-    },
-    "b520c409f153": {
-      "path": "samples/drums/Toms/Tom Floor 4.wav",
-      "built_in": true
-    },
-    "73b8f8514bc6": {
-      "path": "samples/drums/Toms/Tom Floor 1.wav",
-      "built_in": true
-    },
-    "64e184e3b7f1": {
-      "path": "samples/drums/Toms/Tom Floor 3.wav",
-      "built_in": true
-    },
-    "2045c2f58065": {
-      "path": "samples/drums/Toms/Tom Mid 8.wav",
-      "built_in": true
-    },
-    "c5a2aa508437": {
-      "path": "samples/drums/Toms/Tom Floor 2.wav",
-      "built_in": true
-    },
-    "c479813c160f": {
-      "path": "samples/drums/Toms/Tom Floor Flam 2.wav",
-      "built_in": true
-    },
-    "ce1a3fb33ab4": {
-      "path": "samples/drums/Toms/Tom Floor Flam 1.wav",
-      "built_in": true
-    },
-    "d7ab73fe68e1": {
-      "path": "samples/drums/Toms/Tom High Flam.wav",
-      "built_in": true
-    },
-    "1cd750884411": {
-      "path": "samples/drums/Plates/Splash/Splash Mute 1.wav",
-      "built_in": true
-    },
-    "0bff1fb5789d": {
-      "path": "samples/drums/Plates/Splash/Splash Mute 2.wav",
-      "built_in": true
-    },
-    "324accad909e": {
-      "path": "samples/drums/Plates/Splash/Splash 2.wav",
-      "built_in": true
-    },
-    "6adf2592e30c": {
-      "path": "samples/drums/Plates/Splash/Splash 1.wav",
-      "built_in": true
-    },
-    "e0006e219b45": {
-      "path": "samples/drums/Plates/Ride Cymbal/Ride Cymbal 5.wav",
-      "built_in": true
-    },
-    "a23f4fd08df9": {
-      "path": "samples/drums/Plates/Ride Cymbal/Ride Cymbal 4.wav",
-      "built_in": true
-    },
-    "0025a5310dda": {
-      "path": "samples/drums/Plates/Ride Cymbal/Ride Cymbal 1.wav",
-      "built_in": true
-    },
-    "45928200bc6a": {
-      "path": "samples/drums/Plates/Ride Cymbal/Ride Cymbal 3.wav",
-      "built_in": true
-    },
-    "e4a2415101ba": {
-      "path": "samples/drums/Plates/Ride Cymbal/Ride Cymbal 2.wav",
-      "built_in": true
-    },
-    "913ba417be05": {
-      "path": "samples/drums/Plates/Ride Cymbal/Ride Cymbal Bell Mute.wav",
-      "built_in": true
-    },
-    "472370307e02": {
-      "path": "samples/drums/Plates/Ride Cymbal/Ride Cymbal Bell 2.wav",
-      "built_in": true
-    },
-    "142f20683d5f": {
-      "path": "samples/drums/Plates/Ride Cymbal/Ride Cymbal Bell 1.wav",
-      "built_in": true
-    },
-    "63c5a820c78e": {
-      "path": "samples/drums/Plates/Crash/Crash C 4.wav",
-      "built_in": true
-    },
-    "65319028da63": {
-      "path": "samples/drums/Plates/Crash/Crash A 4.wav",
-      "built_in": true
-    },
-    "57d2634e47e1": {
-      "path": "samples/drums/Plates/Crash/Crash A 5.wav",
-      "built_in": true
-    },
-    "6b2528f2ff14": {
-      "path": "samples/drums/Plates/Crash/Crash A 1.wav",
-      "built_in": true
-    },
-    "ae68106aba1c": {
-      "path": "samples/drums/Plates/Crash/Crash C 3.wav",
-      "built_in": true
-    },
-    "0c985d7bf1e5": {
-      "path": "samples/drums/Plates/Crash/Crash C 2.wav",
-      "built_in": true
-    },
-    "259bb8002bca": {
-      "path": "samples/drums/Plates/Crash/Crash A 2.wav",
-      "built_in": true
-    },
-    "886236337f90": {
-      "path": "samples/drums/Plates/Crash/Crash C 1.wav",
-      "built_in": true
-    },
-    "82d18714d25a": {
-      "path": "samples/drums/Plates/Crash/Crash A 3.wav",
-      "built_in": true
-    },
-    "57febbcf5f77": {
-      "path": "samples/drums/Plates/Crash/Crash A Mute.wav",
-      "built_in": true
-    },
-    "c818fc7a16f1": {
-      "path": "samples/drums/Plates/Crash/Crash B 1.wav",
-      "built_in": true
-    },
-    "0379097a5836": {
-      "path": "samples/drums/Plates/Crash/Crash B 3.wav",
-      "built_in": true
-    },
-    "f9ec8692ccd0": {
-      "path": "samples/drums/Plates/Crash/Crash B 2.wav",
-      "built_in": true
-    },
-    "6444a2769cd9": {
-      "path": "samples/drums/Plates/Crash/Crash A Bell.wav",
-      "built_in": true
-    },
-    "9435748880e1": {
-      "path": "samples/drums/Plates/Crash/Crash B Mute.wav",
-      "built_in": true
-    },
-    "c343f366359a": {
-      "path": "samples/drums/Plates/Crash/Crash C Mute.wav",
-      "built_in": true
-    },
-    "3ec39880de87": {
-      "path": "samples/drums/Plates/China/China Mute 1.wav",
-      "built_in": true
-    },
-    "a67ebaa64fe9": {
-      "path": "samples/drums/Plates/China/China Mute 3.wav",
-      "built_in": true
-    },
-    "3724519f4675": {
-      "path": "samples/drums/Plates/China/China Mute 2.wav",
-      "built_in": true
-    },
-    "3fc868990b29": {
-      "path": "samples/drums/Plates/China/China Bell.wav",
-      "built_in": true
-    },
-    "db43b35b8765": {
-      "path": "samples/drums/Plates/China/China 4.wav",
-      "built_in": true
-    },
-    "008305cda93e": {
-      "path": "samples/drums/Plates/China/China 3.wav",
-      "built_in": true
-    },
-    "64cc0e989258": {
-      "path": "samples/drums/Plates/China/China 2.wav",
-      "built_in": true
-    },
-    "b39e9ad93c63": {
-      "path": "samples/drums/Plates/China/China 1.wav",
-      "built_in": true
-    },
-    "bff0cad235b7": {
-      "path": "samples/drums/Plates/Hi Hat/Hi Hat Open 5.wav",
-      "built_in": true
-    },
-    "c54d82ac9b64": {
-      "path": "samples/drums/Plates/Hi Hat/Hi Hat Open 4.wav",
-      "built_in": true
-    },
-    "91368b1661fa": {
-      "path": "samples/drums/Plates/Hi Hat/Hi Hat Open 3.wav",
-      "built_in": true
-    },
-    "2da026dbf5e2": {
-      "path": "samples/drums/Plates/Hi Hat/Hi Hat Open 2.wav",
-      "built_in": true
-    },
-    "6477f491b886": {
-      "path": "samples/drums/Plates/Hi Hat/Hi Hat Open 1.wav",
-      "built_in": true
-    },
-    "f5512b8e0001": {
-      "path": "samples/drums/Plates/Hi Hat/Hi Hat 15.wav",
-      "built_in": true
-    },
-    "b52528ca6281": {
-      "path": "samples/drums/Plates/Hi Hat/Hi Hat Flam.wav",
-      "built_in": true
-    },
-    "893e74ee6a30": {
-      "path": "samples/drums/Plates/Hi Hat/Hi Hat 14.wav",
-      "built_in": true
-    },
-    "8653dcd291dc": {
-      "path": "samples/drums/Plates/Hi Hat/Hi Hat 8.wav",
-      "built_in": true
-    },
-    "a5d1fc6f913f": {
-      "path": "samples/drums/Plates/Hi Hat/Hi Hat 9.wav",
-      "built_in": true
-    },
-    "dfb07fd7af72": {
-      "path": "samples/drums/Plates/Hi Hat/Hi Hat 13.wav",
-      "built_in": true
-    },
-    "21d01cb6fa1a": {
-      "path": "samples/drums/Plates/Hi Hat/Hi Hat 12.wav",
-      "built_in": true
-    },
-    "971c261bcc0c": {
-      "path": "samples/drums/Plates/Hi Hat/Hi Hat 10.wav",
-      "built_in": true
-    },
-    "65be2a6e4a9f": {
-      "path": "samples/drums/Plates/Hi Hat/Hi Hat 11.wav",
-      "built_in": true
-    },
-    "bbbb6771ef24": {
-      "path": "samples/drums/Plates/Hi Hat/Hi Hat 2.wav",
-      "built_in": true
-    },
-    "9ed9494b1cd4": {
-      "path": "samples/drums/Plates/Hi Hat/Hi Hat 3.wav",
-      "built_in": true
-    },
-    "a6fce3a8e1b6": {
-      "path": "samples/drums/Plates/Hi Hat/Hi Hat 1.wav",
-      "built_in": true
-    },
-    "864c2254f211": {
-      "path": "samples/drums/Plates/Hi Hat/Hi Hat 4.wav",
-      "built_in": true
-    },
-    "0fe7e1b0e9f8": {
-      "path": "samples/drums/Plates/Hi Hat/Hi Hat Bell 1.wav",
-      "built_in": true
-    },
-    "e873ee9f3eab": {
-      "path": "samples/drums/Plates/Hi Hat/Hi Hat 5.wav",
-      "built_in": true
-    },
-    "66e7951ef0d8": {
-      "path": "samples/drums/Plates/Hi Hat/Hi Hat 7.wav",
-      "built_in": true
-    },
-    "fd1e3827e955": {
-      "path": "samples/drums/Plates/Hi Hat/Hi Hat Bell 2.wav",
-      "built_in": true
-    },
-    "d8dc2680ec66": {
-      "path": "samples/drums/Plates/Hi Hat/Hi Hat 6.wav",
-      "built_in": true
-    },
-    "d808fe1b1be2": {
-      "path": "samples/drums/Plates/Hi Hat/Hi Hat Open Close 4.wav",
-      "built_in": true
-    },
-    "01a01d68d313": {
-      "path": "samples/drums/Plates/Hi Hat/Hi Hat Open Close 5.wav",
-      "built_in": true
-    },
-    "ed0d7abb3115": {
-      "path": "samples/drums/Plates/Hi Hat/Hi Hat Open Close 7.wav",
-      "built_in": true
-    },
-    "dc8267fb56cd": {
-      "path": "samples/drums/Plates/Hi Hat/Hi Hat Open Close 6.wav",
-      "built_in": true
-    },
-    "16b1a6b2a62a": {
-      "path": "samples/drums/Plates/Hi Hat/Hi Hat Open Close 2.wav",
-      "built_in": true
-    },
-    "1c9bb672b24d": {
-      "path": "samples/drums/Plates/Hi Hat/Hi Hat Open Close 3.wav",
-      "built_in": true
-    },
-    "f654c5bf0c35": {
-      "path": "samples/drums/Plates/Hi Hat/Hi Hat Open Close 1.wav",
+    "10e0e588a45c": {
+      "path": "samples/synth/Bass/BAS_MS20_10_F1.wav",
+      "built_in": true
+    },
+    "624e726a2cd8": {
+      "path": "samples/synth/Bass/BAS_MS20_11_F1.wav",
+      "built_in": true
+    },
+    "b838f1c84736": {
+      "path": "samples/synth/Bass/BAS_MS20_12_F1.wav",
       "built_in": true
     },
     "6d6d7c389081": {
       "path": "samples/synth/Bass/BAS_MS20_13_F1.wav",
       "built_in": true
     },
+    "99e30666c5c8": {
+      "path": "samples/synth/Bass/BAS_MS20_14_F1.wav",
+      "built_in": true
+    },
+    "664ba710a5b7": {
+      "path": "samples/synth/Bass/BAS_MS20_15_F2.wav",
+      "built_in": true
+    },
+    "04ddf934e65c": {
+      "path": "samples/synth/Bass/BAS_MS20_16_F2.wav",
+      "built_in": true
+    },
     "b8b78b1da229": {
       "path": "samples/synth/Bass/BAS_MS20_1_F1.wav",
       "built_in": true
     },
+    "31e5866eb0d8": {
+      "path": "samples/synth/Bass/BAS_MS20_2_F1.wav",
+      "built_in": true
+    },
     "b29eb0cb8657": {
       "path": "samples/synth/Bass/BAS_MS20_3_F1.wav",
       "built_in": true
     },
-    "624e726a2cd8": {
-      "path": "samples/synth/Bass/BAS_MS20_11_F1.wav",
-      "built_in": true
-    },
-    "664ba710a5b7": {
-      "path": "samples/synth/Bass/BAS_MS20_15_F2.wav",
+    "b7be275dc446": {
+      "path": "samples/synth/Bass/BAS_MS20_4_F2.wav",
+      "built_in": true
+    },
+    "a0ac80e037ee": {
+      "path": "samples/synth/Bass/BAS_MS20_5_F1.wav",
+      "built_in": true
+    },
+    "18cbeb6ebf75": {
+      "path": "samples/synth/Bass/BAS_MS20_6_F1.wav",
       "built_in": true
     },
     "f7b5f50f7e64": {
       "path": "samples/synth/Bass/BAS_MS20_7_F1.wav",
       "built_in": true
     },
-    "a0ac80e037ee": {
-      "path": "samples/synth/Bass/BAS_MS20_5_F1.wav",
+    "f11c30fbbb3c": {
+      "path": "samples/synth/Bass/BAS_MS20_8_F1.wav",
       "built_in": true
     },
     "41f6b195681c": {
       "path": "samples/synth/Bass/BAS_MS20_9_F1.wav",
       "built_in": true
     },
-    "b838f1c84736": {
-      "path": "samples/synth/Bass/BAS_MS20_12_F1.wav",
-      "built_in": true
-    },
-    "10e0e588a45c": {
-      "path": "samples/synth/Bass/BAS_MS20_10_F1.wav",
-      "built_in": true
-    },
-    "31e5866eb0d8": {
-      "path": "samples/synth/Bass/BAS_MS20_2_F1.wav",
-      "built_in": true
-    },
-    "99e30666c5c8": {
-      "path": "samples/synth/Bass/BAS_MS20_14_F1.wav",
-      "built_in": true
-    },
-    "18cbeb6ebf75": {
-      "path": "samples/synth/Bass/BAS_MS20_6_F1.wav",
-      "built_in": true
-    },
-    "04ddf934e65c": {
-      "path": "samples/synth/Bass/BAS_MS20_16_F2.wav",
-      "built_in": true
-    },
-    "f11c30fbbb3c": {
-      "path": "samples/synth/Bass/BAS_MS20_8_F1.wav",
-      "built_in": true
-    },
-    "b7be275dc446": {
-      "path": "samples/synth/Bass/BAS_MS20_4_F2.wav",
-      "built_in": true
-    },
     "17be4e7307d4": {
       "path": "samples/synth/Lead/piano-1-1.wav",
       "built_in": true
@@ -3731,41 +550,40 @@
       "path": "samples/synth/Lead/PLK_OBXA_3_C4.wav",
       "built_in": true
     },
+    "8ad2bfbbc72a": {
+      "path": "samples/synth/Lead/PNO_OldG_C5.wav",
+      "built_in": true
+    },
+    "16c36df7fa3c": {
+      "path": "samples/synth/Lead/poly-1-1.wav",
+      "built_in": true
+    },
+    "48a3c18fbb4d": {
+      "path": "samples/synth/Lead/poly-1-2.wav",
+      "built_in": true
+    },
+    "86b9811861f4": {
+      "path": "samples/synth/Lead/poly-1-3.wav",
+      "built_in": true
+    },
+    "37729d7146cf": {
+      "path": "samples/synth/Lead/poly-1-4.wav",
+      "built_in": true
+    },
+    "7015456a2ada": {
+      "path": "samples/synth/Lead/poly-1-5.wav",
+      "built_in": true
+    },
+    "a3ff8858f8a2": {
+      "path": "samples/synth/Lead/poly-1-6.wav",
+      "built_in": true
+    },
+    "002cadfc798c": {
+      "path": "samples/synth/Lead/poly-1-7.wav",
+      "built_in": true
+    },
     "e500319dc5ab": {
       "path": "samples/synth/Lead/SYNTH-BrassyBoard1.wav",
-      "built_in": true
-    },
-    "8ad2bfbbc72a": {
-      "path": "samples/synth/Lead/PNO_OldG_C5.wav",
-      "built_in": true
-    },
-    "16c36df7fa3c": {
-      "path": "samples/synth/Lead/poly-1-1.wav",
-      "built_in": true
-    },
-    "48a3c18fbb4d": {
-      "path": "samples/synth/Lead/poly-1-2.wav",
-      "built_in": true
-    },
-    "86b9811861f4": {
-      "path": "samples/synth/Lead/poly-1-3.wav",
-      "built_in": true
-    },
-    "002cadfc798c": {
-      "path": "samples/synth/Lead/poly-1-7.wav",
-      "built_in": true
-    },
-    "a3ff8858f8a2": {
-      "path": "samples/synth/Lead/poly-1-6.wav",
-      "built_in": true
-    },
-    "37729d7146cf": {
-      "path": "samples/synth/Lead/poly-1-4.wav",
-      "built_in": true
-    },
-    "7015456a2ada": {
-      "path": "samples/synth/Lead/poly-1-5.wav",
->>>>>>> de3abaa7
       "built_in": true
     }
   }
